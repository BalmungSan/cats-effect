--- conflicted
+++ resolved
@@ -224,11 +224,6 @@
    *
    * O(log(n))
    *
-<<<<<<< HEAD
-   * @return
-   *   an effect that describes whether the dequeueing of an element from the PQueue succeeded
-   *   without blocking, with `None` denoting that no element was available
-=======
    * @return an effect that describes whether the dequeueing of an element from
    *         the PQueue succeeded without blocking, with `None` denoting that no
    *         element was available
@@ -239,7 +234,6 @@
    * If you want to break ties with FIFO order you will need an additional
    * `Ref[F, Long]` to track insertion, and embed that information into
    * your instance for `Order[A]`.
->>>>>>> 9f3e2524
    */
   def tryTake: F[Option[A]]
 
