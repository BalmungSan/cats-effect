--- conflicted
+++ resolved
@@ -100,7 +100,6 @@
   def modify[B](f: A => (A, B)): F[B]
 
   /**
-<<<<<<< HEAD
    * Like [[modify]] but schedules resulting effect right after modification.
    *
    * Both modification and finalizer are uncancelable, if you need cancellation mechanic in
@@ -129,10 +128,7 @@
     F.uncancelable(poll => F.flatten(modify(f(poll, _))))
 
   /**
-   * Update the value of this ref with a state computation.
-=======
    * Update the value of this `Ref` with a state computation.
->>>>>>> 20127094
    *
    * The current value of this `Ref` is used as the initial state and the computed output state
    * is stored in this `Ref` after computation completes. If a concurrent modification occurs,
