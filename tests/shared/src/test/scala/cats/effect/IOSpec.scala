--- conflicted
+++ resolved
@@ -1518,30 +1518,18 @@
       }
 
       "handle uncancelable" in {
-<<<<<<< HEAD
-        val sio = IO.unit.uncancelable.syncStep(1024)
-=======
         val sio = IO.unit.uncancelable.syncStep(Int.MaxValue)
->>>>>>> cf79e9db
         sio.map(_.bimap(_ => (), _ => ())) must completeAsSync(Right(()))
       }
 
       "handle onCancel" in {
-<<<<<<< HEAD
-        val sio = IO.unit.onCancel(IO.unit).syncStep(1024)
-=======
         val sio = IO.unit.onCancel(IO.unit).syncStep(Int.MaxValue)
->>>>>>> cf79e9db
         sio.map(_.bimap(_ => (), _ => ())) must completeAsSync(Right(()))
       }
 
       "synchronously allocate a vanilla resource" in {
-<<<<<<< HEAD
-        val sio = Resource.make(IO.unit)(_ => IO.unit).allocated.map(_._1).syncStep(1024)
-=======
         val sio =
           Resource.make(IO.unit)(_ => IO.unit).allocated.map(_._1).syncStep(Int.MaxValue)
->>>>>>> cf79e9db
         sio.map(_.bimap(_ => (), _ => ())) must completeAsSync(Right(()))
       }
 
@@ -1551,11 +1539,7 @@
           .evalMap(_ => IO.unit)
           .allocated
           .map(_._1)
-<<<<<<< HEAD
-          .syncStep(1024)
-=======
           .syncStep(Int.MaxValue)
->>>>>>> cf79e9db
         sio.map(_.bimap(_ => (), _ => ())) must completeAsSync(Right(()))
       }
     }
