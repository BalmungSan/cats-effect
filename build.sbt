--- conflicted
+++ resolved
@@ -14,12 +14,8 @@
  * limitations under the License.
  */
 
-<<<<<<< HEAD
-=======
-import microsites.{ConfigYml, ExtraMdFileConfig}
 import sbtghactions.UseRef
 
->>>>>>> 53530a93
 import scala.util.Try
 import scala.sys.process._
 
@@ -36,8 +32,6 @@
 
 ThisBuild / githubWorkflowTargetBranches := Seq("series/2.x")
 
-<<<<<<< HEAD
-=======
 ThisBuild / githubWorkflowBuildPreamble ++= Seq(
   WorkflowStep.Use(UseRef.Public("ruby", "setup-ruby", "v1"), Map("ruby-version" -> "2.7")),
   WorkflowStep.Run(List("gem install bundler")),
@@ -47,7 +41,6 @@
 ThisBuild / githubWorkflowBuild +=
   WorkflowStep.Sbt(List("microsite/makeMicrosite"), cond = Some(s"matrix.scala == '$OldScala'"))
 
->>>>>>> 53530a93
 ThisBuild / organization := "org.typelevel"
 ThisBuild / organizationName := "Typelevel"
 ThisBuild / startYear := Some(2017)
@@ -353,7 +346,6 @@
   .settings(scalacOptions ~= (_.filterNot(Set("-Xfatal-warnings", "-Ywarn-unused-import").contains)))
   .enablePlugins(JmhPlugin)
 
-<<<<<<< HEAD
 lazy val docs = project
   .in(file("site-docs"))
   .enablePlugins(MdocPlugin)
@@ -375,66 +367,6 @@
       ).contains
     ))
   )
-=======
-lazy val docsMappingsAPIDir =
-  settingKey[String]("Name of subdirectory in site target directory for api docs")
-
-lazy val siteSettings = Seq(
-  micrositeName := "Cats Effect",
-  micrositeDescription := "The IO Monad for Scala",
-  micrositeAuthor := "Cats Effect contributors",
-  micrositeGithubOwner := "typelevel",
-  micrositeGithubRepo := "cats-effect",
-  micrositeBaseUrl := "/cats-effect",
-  micrositeTwitterCreator := "@typelevel",
-  micrositeDocumentationUrl := "https://typelevel.org/cats-effect/api/",
-  micrositeFooterText := None,
-  micrositeHighlightTheme := "atom-one-light",
-  micrositePalette := Map(
-    "brand-primary" -> "#3e5b95",
-    "brand-secondary" -> "#294066",
-    "brand-tertiary" -> "#2d5799",
-    "gray-dark" -> "#49494B",
-    "gray" -> "#7B7B7E",
-    "gray-light" -> "#E5E5E6",
-    "gray-lighter" -> "#F4F3F4",
-    "white-color" -> "#FFFFFF"
-  ),
-  micrositeExtraMdFiles := Map(
-    file("README.md") -> ExtraMdFileConfig(
-      "index.md",
-      "home",
-      Map("permalink" -> "/", "title" -> "Home", "section" -> "home", "position" -> "0")
-    )
-  ),
-  micrositeConfigYaml := ConfigYml(
-    yamlPath = Some((resourceDirectory in Compile).value / "microsite" / "_config.yml")
-  ),
-  mdocIn := (sourceDirectory in Compile).value / "mdoc",
-  Compile / scalacOptions ~= (_.filterNot(
-    Set(
-      "-Xfatal-warnings",
-      "-Werror",
-      "-Ywarn-numeric-widen",
-      "-Ywarn-unused:imports",
-      "-Ywarn-unused:locals",
-      "-Ywarn-unused:patvars",
-      "-Ywarn-unused:privates",
-      "-Ywarn-numeric-widen",
-      "-Ywarn-dead-code",
-      "-Xlint:-missing-interpolator,_"
-    ).contains
-  )),
-  docsMappingsAPIDir := "api",
-  addMappingsToSiteDir(mappings in packageDoc in Compile in coreJVM, docsMappingsAPIDir)
-)
-
-lazy val microsite = project
-  .in(file("site"))
-  .enablePlugins(MicrositesPlugin, SiteScaladocPlugin, MdocPlugin, NoPublishPlugin)
-  .settings(commonSettings)
-  .settings(siteSettings)
->>>>>>> 53530a93
   .dependsOn(coreJVM, lawsJVM)
 
 git.gitHeadCommit := Try("git rev-parse HEAD".!!.trim).toOption
