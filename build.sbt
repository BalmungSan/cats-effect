/*
 * Copyright 2020-2022 Typelevel
 *
 * Licensed under the Apache License, Version 2.0 (the "License");
 * you may not use this file except in compliance with the License.
 * You may obtain a copy of the License at
 *
 *     http://www.apache.org/licenses/LICENSE-2.0
 *
 * Unless required by applicable law or agreed to in writing, software
 * distributed under the License is distributed on an "AS IS" BASIS,
 * WITHOUT WARRANTIES OR CONDITIONS OF ANY KIND, either express or implied.
 * See the License for the specific language governing permissions and
 * limitations under the License.
 */

import java.io.File
import java.util.concurrent.TimeUnit

import com.typesafe.tools.mima.core._
import com.github.sbt.git.SbtGit.GitKeys._
import org.openqa.selenium.chrome.ChromeOptions
import org.openqa.selenium.firefox.{FirefoxOptions, FirefoxProfile}
import org.scalajs.jsenv.nodejs.NodeJSEnv
import org.scalajs.jsenv.selenium.SeleniumJSEnv
import sbtcrossproject.CrossProject

import JSEnv._

// sbt-git workarounds
ThisBuild / useConsoleForROGit := !Option(System.getenv("CI")).contains("true")

ThisBuild / git.gitUncommittedChanges := {
  if ((ThisBuild / githubIsWorkflowBuild).value) {
    git.gitUncommittedChanges.value
  } else {
    import scala.sys.process._
    import scala.util.Try

    Try("git status -s".!!.trim.length > 0).getOrElse(true)
  }
}

ThisBuild / tlBaseVersion := "3.6"
ThisBuild / tlUntaggedAreSnapshots := false

ThisBuild / organization := "org.typelevel"
ThisBuild / organizationName := "Typelevel"
ThisBuild / tlSonatypeUseLegacyHost := false

ThisBuild / startYear := Some(2020)

ThisBuild / developers := List(
  Developer(
    "djspiewak",
    "Daniel Spiewak",
    "djspiewak@gmail.com",
    url("https://github.com/djspiewak")),
  Developer(
    "SystemFw",
    "Fabio Labella",
    "fabio.labella2@gmail.com",
    url("https://github.com/SystemFw")),
  Developer(
    "RaasAhsan",
    "Raas Ahsan",
    "raas.ahsan@gmail.com",
    url("https://github.com/RaasAhsan")),
  Developer(
    "TimWSpence",
    "Tim Spence",
    "timothywspence@gmail.com",
    url("https://github.com/TimWSpence")),
  Developer(
    "kubukoz",
    "Jakub Kozłowski",
    "kubukoz@gmail.com",
    url("https://github.com/kubukoz")),
  Developer(
    "mpilquist",
    "Michael Pilquist",
    "mpilquist@gmail.com",
    url("https://github.com/mpilquist")),
  Developer(
    "vasilmkd",
    "Vasil Vasilev",
    "vasil@vasilev.io",
    url("https://github.com/vasilmkd")),
  Developer(
    "bplommer",
    "Ben Plommer",
    "ben.plommer@gmail.com",
    url("https://github.com/bplommer")),
  Developer(
    "wemrysi",
    "Emrys Ingersoll",
    "ingersoll@gmail.com",
    url("https://github.com/wemrysi")),
  Developer(
    "armanbilge",
    "Arman Bilge",
    "armanbilge@gmail.com",
    url("https://github.com/armanbilge")),
  Developer(
    "gvolpe",
    "Gabriel Volpe",
    "volpegabriel@gmail.com",
    url("https://github.com/gvolpe"))
)

val PrimaryOS = "ubuntu-latest"
val Windows = "windows-latest"
val MacOS = "macos-latest"

val Scala212 = "2.12.18"
val Scala213 = "2.13.12"
val Scala3 = "3.3.1"

ThisBuild / crossScalaVersions := Seq(Scala3, Scala212, Scala213)
ThisBuild / githubWorkflowScalaVersions := crossScalaVersions.value
ThisBuild / tlVersionIntroduced := Map("3" -> "3.1.1")
ThisBuild / tlJdkRelease := Some(8)
<<<<<<< HEAD
ThisBuild / javacOptions += "-Xlint:-options"
=======
ThisBuild / javacOptions += "-Xlint:-options" // --release 8 is deprecated on 21
>>>>>>> ba4eb08d

ThisBuild / githubWorkflowTargetBranches := Seq("series/3.*")
ThisBuild / tlCiReleaseTags := true
ThisBuild / tlCiReleaseBranches := Nil

ThisBuild / githubWorkflowArtifactDownloadExtraKeys += "ci"
ThisBuild / githubWorkflowPublishPreamble +=
  WorkflowStep.Use(
    UseRef.Public("typelevel", "await-cirrus", "main"),
    name = Some("Wait for Cirrus CI")
  )

val OldGuardJava = JavaSpec.temurin("8")
val LTSJava = JavaSpec.temurin("11")
val LatestJava = JavaSpec.temurin("17")
val LoomJava = JavaSpec.oracle("21")
val ScalaJSJava = OldGuardJava
val ScalaNativeJava = OldGuardJava
val GraalVM = JavaSpec.graalvm("17")

ThisBuild / githubWorkflowJavaVersions := Seq(
  OldGuardJava,
  LTSJava,
  LatestJava,
  LoomJava,
  GraalVM)
ThisBuild / githubWorkflowOSes := Seq(PrimaryOS, Windows, MacOS)

ThisBuild / githubWorkflowBuildPreamble ++= Seq(
  WorkflowStep.Use(
    UseRef.Public("actions", "setup-node", "v3"),
    name = Some("Setup NodeJS v18 LTS"),
    params = Map("node-version" -> "18"),
    cond = Some("matrix.ci == 'ciJS'")
  ),
  WorkflowStep.Run(
    List("npm install"),
    name = Some("Install jsdom and source-map-support"),
    cond = Some("matrix.ci == 'ciJS'")
  ),
  WorkflowStep.Run(
    List("gu install native-image"),
    name = Some("Install GraalVM Native Image"),
    cond = Some(s"matrix.java == '${GraalVM.render}'")
  ),
  WorkflowStep.Use(
    UseRef.Public(
      "al-cheb",
      "configure-pagefile-action",
      "d298bdee6b133626425040e3788f1055a8b4cf7a"),
    name = Some("Configure Windows Pagefile"),
    params = Map("minimum-size" -> "2GB", "maximum-size" -> "8GB", "timeout" -> "600"),
    cond = Some(s"matrix.os == '$Windows'")
  )
)

ThisBuild / githubWorkflowBuild := Seq("JVM", "JS", "Native").map { platform =>
  WorkflowStep.Sbt(
    List(s"root${platform}/scalafixAll --check"),
    name = Some(s"Check that scalafix has been run on $platform"),
    cond = Some(
      s"matrix.ci == 'ci${platform}' && matrix.scala != '$Scala3' && matrix.java == '${OldGuardJava.render}' && matrix.os == '$PrimaryOS'"
    ) // windows has file lock issues due to shared sources
  )
} ++ Seq(
  WorkflowStep.Sbt(List("${{ matrix.ci }}")),
  WorkflowStep.Sbt(
    List("docs/mdoc"),
    cond = Some(
      s"(matrix.scala == '$Scala213' || matrix.scala == '$Scala3') && matrix.ci == 'ciJVM'")),
  WorkflowStep.Run(
    List("example/test-jvm.sh ${{ matrix.scala }}"),
    name = Some("Test Example JVM App Within Sbt"),
    cond = Some(s"matrix.ci == 'ciJVM' && matrix.os == '$PrimaryOS'")
  ),
  WorkflowStep.Run(
    List("example/test-js.sh ${{ matrix.scala }}"),
    name = Some("Test Example JavaScript App Using Node"),
    cond = Some(s"matrix.ci == 'ciJS' && matrix.os == '$PrimaryOS'")
  ),
  WorkflowStep.Sbt(
    List("graalVMExample/nativeImage", "graalVMExample/nativeImageRun"),
    name = Some("Test GraalVM Native Image"),
    cond = Some(
      s"matrix.scala == '$Scala213' && matrix.java == '${GraalVM.render}' && matrix.os == '$PrimaryOS'")
  ),
  WorkflowStep.Run(
    List("example/test-native.sh ${{ matrix.scala }}"),
    name = Some("Test Example Native App Using Binary"),
    cond = Some(s"matrix.ci == 'ciNative' && matrix.os == '$PrimaryOS'")
  ),
  WorkflowStep.Run(
    List("cd scalafix", "sbt test"),
    name = Some("Scalafix tests"),
    cond =
      Some(s"matrix.scala == '$Scala213' && matrix.ci == 'ciJVM' && matrix.os == '$PrimaryOS'")
  )
)

val ciVariants = CI.AllCIs.map(_.command)
val jsCiVariants = CI.AllJSCIs.map(_.command)
ThisBuild / githubWorkflowBuildMatrixAdditions += "ci" -> ciVariants

ThisBuild / githubWorkflowBuildMatrixExclusions := {
  val scalaJavaFilters = for {
    scala <- (ThisBuild / githubWorkflowScalaVersions).value.filterNot(Set(Scala213))
    java <- (ThisBuild / githubWorkflowJavaVersions).value.filterNot(Set(OldGuardJava))
    if !(scala == Scala3 && (java == LatestJava || java == GraalVM))
  } yield MatrixExclude(Map("scala" -> scala, "java" -> java.render))

  val windowsAndMacScalaFilters =
    (ThisBuild / githubWorkflowScalaVersions).value.filterNot(Set(Scala213)).flatMap { scala =>
      Seq(
        MatrixExclude(Map("os" -> Windows, "scala" -> scala, "ci" -> CI.JVM.command)),
        MatrixExclude(Map("os" -> MacOS, "scala" -> scala, "ci" -> CI.JVM.command)))
    }

  val jsScalaFilters = for {
    scala <- (ThisBuild / githubWorkflowScalaVersions).value.filterNot(Set(Scala213))
    ci <- jsCiVariants.tail
  } yield MatrixExclude(Map("ci" -> ci, "scala" -> scala))

  val jsJavaAndOSFilters = jsCiVariants.flatMap { ci =>
    val javaFilters =
      (ThisBuild / githubWorkflowJavaVersions).value.filterNot(Set(ScalaJSJava)).map { java =>
        MatrixExclude(Map("ci" -> ci, "java" -> java.render))
      }

    javaFilters ++ Seq(
      MatrixExclude(Map("os" -> Windows, "ci" -> ci)),
      MatrixExclude(Map("os" -> MacOS, "ci" -> ci)))
  }

  val nativeJavaAndOSFilters = {
    val ci = CI.Native.command

    val javaFilters =
      (ThisBuild / githubWorkflowJavaVersions).value.filterNot(Set(ScalaNativeJava)).map {
        java => MatrixExclude(Map("ci" -> ci, "java" -> java.render))
      }

    javaFilters ++ Seq(
      MatrixExclude(Map("os" -> Windows, "ci" -> ci)),
      MatrixExclude(Map("os" -> MacOS, "ci" -> ci, "scala" -> Scala212))
    )
  }

  // Nice-to-haves but unreliable in CI
  val flakyFilters = Seq(
    MatrixExclude(Map("os" -> Windows, "java" -> GraalVM.render))
  )

  scalaJavaFilters ++ windowsAndMacScalaFilters ++ jsScalaFilters ++ jsJavaAndOSFilters ++ nativeJavaAndOSFilters ++ flakyFilters
}

lazy val useJSEnv =
  settingKey[JSEnv]("Use Node.js or a headless browser for running Scala.js tests")
Global / useJSEnv := NodeJS

ThisBuild / jsEnv := {
  useJSEnv.value match {
    case NodeJS => new NodeJSEnv(NodeJSEnv.Config().withSourceMap(true))
    case Firefox =>
      val profile = new FirefoxProfile()
      profile.setPreference("privacy.reduceTimerPrecision", false)
      val options = new FirefoxOptions()
      options.setProfile(profile)
      options.setHeadless(true)
      new SeleniumJSEnv(options)
    case Chrome =>
      val options = new ChromeOptions()
      options.setHeadless(true)
      new SeleniumJSEnv(options)
  }
}

ThisBuild / homepage := Some(url("https://github.com/typelevel/cats-effect"))

ThisBuild / scmInfo := Some(
  ScmInfo(
    url("https://github.com/typelevel/cats-effect"),
    "git@github.com:typelevel/cats-effect.git"))

ThisBuild / apiURL := Some(url("https://typelevel.org/cats-effect/api/3.x/"))

ThisBuild / autoAPIMappings := true

val CatsVersion = "2.10.0"
val Specs2Version = "4.20.2"
val ScalaCheckVersion = "1.17.0"
val DisciplineVersion = "1.4.0"
val CoopVersion = "1.2.0"

val MacrotaskExecutorVersion = "1.1.1"

tlReplaceCommandAlias("ci", CI.AllCIs.map(_.toString).mkString)
addCommandAlias("release", "tlRelease")

addCommandAlias(CI.JVM.command, CI.JVM.toString)
addCommandAlias(CI.Native.command, CI.Native.toString)
addCommandAlias(CI.JS.command, CI.JS.toString)
addCommandAlias(CI.Firefox.command, CI.Firefox.toString)
addCommandAlias(CI.Chrome.command, CI.Chrome.toString)

tlReplaceCommandAlias(
  "prePR",
  "; root/clean; +root/headerCreate; root/scalafixAll; scalafmtSbt; +root/scalafmtAll")

val jsProjects: Seq[ProjectReference] =
  Seq(
    kernel.js,
    kernelTestkit.js,
    laws.js,
    core.js,
    testkit.js,
    tests.js,
    ioAppTestsJS,
    std.js,
    example.js)

val nativeProjects: Seq[ProjectReference] =
  Seq(
    kernel.native,
    kernelTestkit.native,
    laws.native,
    core.native,
    testkit.native,
    tests.native,
    ioAppTestsNative,
    std.native,
    example.native)

val undocumentedRefs =
  jsProjects ++ nativeProjects ++ Seq[ProjectReference](
    benchmarks,
    stressTests,
    example.jvm,
    graalVMExample,
    tests.jvm,
    tests.js)

lazy val root = project
  .in(file("."))
  .aggregate(rootJVM, rootJS, rootNative)
  .enablePlugins(NoPublishPlugin)
  .enablePlugins(ScalaUnidocPlugin)
  .settings(
    name := "cats-effect",
    ScalaUnidoc / unidoc / unidocProjectFilter := {
      undocumentedRefs.foldLeft(inAnyProject)((acc, a) => acc -- inProjects(a))
    },
    scalacOptions -= "-Xsource:3" // bugged
  )

lazy val rootJVM = project
  .aggregate(
    kernel.jvm,
    kernelTestkit.jvm,
    laws.jvm,
    core.jvm,
    testkit.jvm,
    tests.jvm,
    std.jvm,
    example.jvm,
    graalVMExample,
    benchmarks,
    stressTests)
  .enablePlugins(NoPublishPlugin)

lazy val rootJS = project.aggregate(jsProjects: _*).enablePlugins(NoPublishPlugin)

lazy val rootNative = project.aggregate(nativeProjects: _*).enablePlugins(NoPublishPlugin)

/**
 * The core abstractions and syntax. This is the most general definition of Cats Effect, without
 * any concrete implementations. This is the "batteries not included" dependency.
 */
lazy val kernel = crossProject(JSPlatform, JVMPlatform, NativePlatform)
  .in(file("kernel"))
  .settings(
    name := "cats-effect-kernel",
    libraryDependencies ++= Seq(
      "org.typelevel" %%% "cats-core" % CatsVersion,
      "org.specs2" %%% "specs2-core" % Specs2Version % Test
    ),
    mimaBinaryIssueFilters ++= Seq(
      ProblemFilters.exclude[MissingClassProblem]("cats.effect.kernel.Ref$SyncRef"),
      ProblemFilters.exclude[Problem]("cats.effect.kernel.GenConcurrent#Memoize*")
    )
  )
  .disablePlugins(JCStressPlugin)
  .jsSettings(
    libraryDependencies += "org.scala-js" %%% "scala-js-macrotask-executor" % MacrotaskExecutorVersion % Test
  )
  .nativeSettings(
    libraryDependencies += "io.github.cquiroz" %%% "scala-java-time" % "2.5.0"
  )

/**
 * Reference implementations (including a pure ConcurrentBracket), generic ScalaCheck
 * generators, and useful tools for testing code written against Cats Effect.
 */
lazy val kernelTestkit = crossProject(JSPlatform, JVMPlatform, NativePlatform)
  .in(file("kernel-testkit"))
  .dependsOn(kernel)
  .settings(
    name := "cats-effect-kernel-testkit",
    libraryDependencies ++= Seq(
      "org.typelevel" %%% "cats-free" % CatsVersion,
      "org.scalacheck" %%% "scalacheck" % ScalaCheckVersion,
      "org.typelevel" %%% "coop" % CoopVersion),
    scalacOptions -= "-Xsource:3", // bugged
    mimaBinaryIssueFilters ++= Seq(
      ProblemFilters.exclude[DirectMissingMethodProblem](
        "cats.effect.kernel.testkit.TestContext.this"),
      ProblemFilters.exclude[DirectMissingMethodProblem](
        "cats.effect.kernel.testkit.TestContext#State.execute"),
      ProblemFilters.exclude[DirectMissingMethodProblem](
        "cats.effect.kernel.testkit.TestContext#State.scheduleOnce"),
      ProblemFilters.exclude[DirectMissingMethodProblem](
        "cats.effect.kernel.testkit.TestContext#Task.apply"),
      ProblemFilters.exclude[DirectMissingMethodProblem](
        "cats.effect.kernel.testkit.TestContext#Task.this"),
      ProblemFilters.exclude[DirectMissingMethodProblem](
        "cats.effect.kernel.testkit.TestContext#Task.copy")
    )
  )
  .disablePlugins(JCStressPlugin)

/**
 * The laws which constrain the abstractions. This is split from kernel to avoid jar file and
 * dependency issues. As a consequence of this split, some things which are defined in
 * kernelTestkit are *tested* in the Test scope of this project.
 */
lazy val laws = crossProject(JSPlatform, JVMPlatform, NativePlatform)
  .in(file("laws"))
  .dependsOn(kernel, kernelTestkit % Test)
  .settings(
    name := "cats-effect-laws",
    libraryDependencies ++= Seq(
      "org.typelevel" %%% "cats-laws" % CatsVersion,
      "org.typelevel" %%% "discipline-specs2" % DisciplineVersion % Test)
  )
  .disablePlugins(JCStressPlugin)

/**
 * Concrete, production-grade implementations of the abstractions. Or, more simply-put: IO. Also
 * contains some general datatypes built on top of IO which are useful in their own right, as
 * well as some utilities (such as IOApp). This is the "batteries included" dependency.
 */
lazy val core = crossProject(JSPlatform, JVMPlatform, NativePlatform)
  .in(file("core"))
  .dependsOn(kernel, std)
  .settings(
    name := "cats-effect",
    mimaBinaryIssueFilters ++= Seq(
      // introduced by #1837, removal of package private class
      ProblemFilters.exclude[MissingClassProblem]("cats.effect.AsyncPropagateCancelation"),
      ProblemFilters.exclude[MissingClassProblem]("cats.effect.AsyncPropagateCancelation$"),
      // introduced by #1913, striped fiber callback hashtable, changes to package private code
      ProblemFilters.exclude[MissingClassProblem]("cats.effect.unsafe.FiberErrorHashtable"),
      ProblemFilters.exclude[IncompatibleResultTypeProblem](
        "cats.effect.unsafe.IORuntime.fiberErrorCbs"),
      ProblemFilters.exclude[IncompatibleMethTypeProblem]("cats.effect.unsafe.IORuntime.this"),
      ProblemFilters.exclude[IncompatibleResultTypeProblem](
        "cats.effect.unsafe.IORuntime.<init>$default$6"),
      // introduced by #1928, wake up a worker thread before spawning a helper thread when blocking
      // changes to `cats.effect.unsafe` package private code
      ProblemFilters.exclude[IncompatibleResultTypeProblem](
        "cats.effect.unsafe.WorkStealingThreadPool.notifyParked"),
      // introduced by #2041, Rewrite and improve `ThreadSafeHashtable`
      // changes to `cats.effect.unsafe` package private code
      ProblemFilters.exclude[DirectMissingMethodProblem](
        "cats.effect.unsafe.ThreadSafeHashtable.hashtable"),
      ProblemFilters.exclude[DirectMissingMethodProblem](
        "cats.effect.unsafe.ThreadSafeHashtable.hashtable_="),
      // introduced by #2051, Tracing
      // changes to package private code
      ProblemFilters.exclude[DirectMissingMethodProblem]("cats.effect.IO#Blocking.apply"),
      ProblemFilters.exclude[DirectMissingMethodProblem]("cats.effect.IO#Blocking.copy"),
      ProblemFilters.exclude[DirectMissingMethodProblem]("cats.effect.IO#Blocking.this"),
      ProblemFilters.exclude[DirectMissingMethodProblem]("cats.effect.IO#Delay.apply"),
      ProblemFilters.exclude[DirectMissingMethodProblem]("cats.effect.IO#Delay.copy"),
      ProblemFilters.exclude[DirectMissingMethodProblem]("cats.effect.IO#Delay.this"),
      ProblemFilters.exclude[DirectMissingMethodProblem]("cats.effect.IO#FlatMap.apply"),
      ProblemFilters.exclude[DirectMissingMethodProblem]("cats.effect.IO#FlatMap.copy"),
      ProblemFilters.exclude[DirectMissingMethodProblem]("cats.effect.IO#FlatMap.this"),
      ProblemFilters.exclude[DirectMissingMethodProblem](
        "cats.effect.IO#HandleErrorWith.apply"),
      ProblemFilters.exclude[DirectMissingMethodProblem]("cats.effect.IO#HandleErrorWith.copy"),
      ProblemFilters.exclude[DirectMissingMethodProblem]("cats.effect.IO#HandleErrorWith.this"),
      ProblemFilters.exclude[DirectMissingMethodProblem]("cats.effect.IO#Map.apply"),
      ProblemFilters.exclude[DirectMissingMethodProblem]("cats.effect.IO#Map.copy"),
      ProblemFilters.exclude[DirectMissingMethodProblem]("cats.effect.IO#Map.this"),
      ProblemFilters.exclude[DirectMissingMethodProblem]("cats.effect.IO#Uncancelable.apply"),
      ProblemFilters.exclude[DirectMissingMethodProblem]("cats.effect.IO#Uncancelable.copy"),
      ProblemFilters.exclude[DirectMissingMethodProblem]("cats.effect.IO#Uncancelable.this"),
      ProblemFilters.exclude[MissingClassProblem]("cats.effect.SyncIO$Delay$"),
      ProblemFilters.exclude[MissingClassProblem]("cats.effect.SyncIO$Delay"),
      ProblemFilters.exclude[DirectMissingMethodProblem]("cats.effect.IO#IOCont.apply"),
      ProblemFilters.exclude[DirectMissingMethodProblem]("cats.effect.IO#IOCont.copy"),
      ProblemFilters.exclude[DirectMissingMethodProblem]("cats.effect.IO#IOCont.this"),
      ProblemFilters.exclude[IncompatibleMethTypeProblem](
        "cats.effect.unsafe.IORuntimeCompanionPlatform.installGlobal"),
      // introduced by #2207, tracing for js
      ProblemFilters.exclude[IncompatibleMethTypeProblem](
        "cats.effect.tracing.Tracing.calculateTracingEvent"),
      ProblemFilters.exclude[Problem]("cats.effect.ByteStack.*"),
      // introduced by #2254, Check `WorkerThread` ownership before scheduling
      // changes to `cats.effect.unsafe` package private code
      ProblemFilters.exclude[DirectMissingMethodProblem](
        "cats.effect.unsafe.WorkStealingThreadPool.executeFiber"),
      // introduced by #2256, Hide the package private constructor for `IORuntime`
      // changes to `cats.effect.unsafe` package private code
      ProblemFilters.exclude[DirectMissingMethodProblem]("cats.effect.unsafe.IORuntime.this"),
      ProblemFilters.exclude[DirectMissingMethodProblem](
        "cats.effect.unsafe.IORuntime.<init>$default$6"),
      // introduced by #2312, Address issues with the blocking mechanism of the thread pool
      // changes to `cats.effect.unsafe` package private code
      ProblemFilters.exclude[DirectMissingMethodProblem]("cats.effect.unsafe.LocalQueue.drain"),
      // introduced by #2345, Overflow and batched queue unification
      // changes to `cats.effect.unsafe` package private code
      ProblemFilters.exclude[DirectMissingMethodProblem](
        "cats.effect.unsafe.HelperThread.this"),
      ProblemFilters.exclude[DirectMissingMethodProblem](
        "cats.effect.unsafe.LocalQueue.enqueue"),
      ProblemFilters.exclude[DirectMissingMethodProblem](
        "cats.effect.unsafe.WorkerThread.this"),
      // introduced by #2383, Revised `LocalQueue` metrics
      // changes to `cats.effect.unsafe` package private code
      ProblemFilters.exclude[DirectMissingMethodProblem](
        "cats.effect.unsafe.LocalQueue.getOverflowSpilloverCount"),
      ProblemFilters.exclude[DirectMissingMethodProblem](
        "cats.effect.unsafe.LocalQueue.getBatchedSpilloverCount"),
      ProblemFilters.exclude[DirectMissingMethodProblem]("cats.effect.unsafe.LocalQueue.drain"),
      // introduced by #2361, Bye bye helper thread
      // changes to `cats.effect.unsafe` package private code
      ProblemFilters.exclude[MissingClassProblem]("cats.effect.unsafe.HelperThread"),
      ProblemFilters.exclude[MissingClassProblem]("cats.effect.unsafe.LocalQueue$"),
      // introduced by #2434, Initialize tracing buffer if needed
      // changes to `cats.effect` package private code
      ProblemFilters.exclude[DirectMissingMethodProblem]("cats.effect.ArrayStack.copy"),
      // introduced by #2453, Masking without an `initMask` field
      // changes to `cats.effect` package private code
      ProblemFilters.exclude[DirectMissingMethodProblem](
        "cats.effect.IO#Uncancelable#UnmaskRunLoop.apply"),
      ProblemFilters.exclude[DirectMissingMethodProblem](
        "cats.effect.IO#Uncancelable#UnmaskRunLoop.copy"),
      ProblemFilters.exclude[DirectMissingMethodProblem](
        "cats.effect.IO#Uncancelable#UnmaskRunLoop.this"),
      // introduced by #2510, Fix weak bag for the blocking mechanism
      // changes to `cats.effect.unsafe` package private code
      ProblemFilters.exclude[IncompatibleMethTypeProblem](
        "cats.effect.unsafe.WorkerThread.this"),
      // introduced by #2513, Implement the active fiber tracking mechanism
      // changes to `cats.effect.unsafe` package private code
      ProblemFilters.exclude[DirectMissingMethodProblem](
        "cats.effect.unsafe.LocalQueue.dequeue"),
      ProblemFilters.exclude[DirectMissingMethodProblem](
        "cats.effect.unsafe.LocalQueue.enqueueBatch"),
      ProblemFilters.exclude[DirectMissingMethodProblem](
        "cats.effect.unsafe.LocalQueue.stealInto"),
      // introduced by #2673, Cross platform weak bag implementation
      // changes to `cats.effect.unsafe` package private code
      ProblemFilters.exclude[DirectMissingMethodProblem](
        "cats.effect.unsafe.WorkerThread.monitor"),
      // introduced by #2769, Simplify the transfer of WorkerThread data structures when blocking
      // changes to `cats.effect.unsafe` package private code
      ProblemFilters.exclude[MissingClassProblem]("cats.effect.unsafe.WorkerThread$"),
      ProblemFilters.exclude[MissingClassProblem]("cats.effect.unsafe.WorkerThread$Data"),
      // introduced by #2844, Thread local fallback weak bag
      // changes to `cats.effect.unsafe` package private code
      ProblemFilters.exclude[MissingClassProblem]("cats.effect.unsafe.SynchronizedWeakBag"),
      // introduced by #2873, The WSTP can run Futures just as fast as ExecutionContext.global
      // changes to `cats.effect.unsafe` package private code
      ProblemFilters.exclude[IncompatibleResultTypeProblem](
        "cats.effect.unsafe.LocalQueue.bufferForwarder"),
      ProblemFilters.exclude[IncompatibleResultTypeProblem](
        "cats.effect.unsafe.LocalQueue.dequeue"),
      ProblemFilters.exclude[IncompatibleMethTypeProblem](
        "cats.effect.unsafe.LocalQueue.enqueue"),
      ProblemFilters.exclude[IncompatibleMethTypeProblem](
        "cats.effect.unsafe.LocalQueue.enqueueBatch"),
      ProblemFilters.exclude[IncompatibleResultTypeProblem](
        "cats.effect.unsafe.LocalQueue.stealInto"),
      ProblemFilters.exclude[IncompatibleMethTypeProblem](
        "cats.effect.unsafe.WorkerThread.monitor"),
      ProblemFilters.exclude[IncompatibleMethTypeProblem](
        "cats.effect.unsafe.WorkerThread.reschedule"),
      ProblemFilters.exclude[IncompatibleMethTypeProblem](
        "cats.effect.unsafe.WorkerThread.schedule"),
      // introduced by #2868
      // added signaling from CallbackStack to indicate successful invocation
      ProblemFilters.exclude[DirectMissingMethodProblem]("cats.effect.CallbackStack.apply"),
      // introduced by #2869
      // package-private method
      ProblemFilters.exclude[DirectMissingMethodProblem]("cats.effect.IO.unsafeRunFiber"),
      // introduced by #4248
      // changes to package private code
      ProblemFilters.exclude[DirectMissingMethodProblem](
        "cats.effect.NonDaemonThreadLogger.isEnabled"),
      ProblemFilters.exclude[DirectMissingMethodProblem](
        "cats.effect.NonDaemonThreadLogger.sleepIntervalMillis"),
      ProblemFilters.exclude[DirectMissingMethodProblem](
        "cats.effect.NonDaemonThreadLogger.this"),
      ProblemFilters.exclude[MissingClassProblem]("cats.effect.NonDaemonThreadLogger$"),
      // introduced by #3284
      // internal API change
      ProblemFilters.exclude[IncompatibleMethTypeProblem]("cats.effect.CallbackStack.apply"),
      // introduced by #3324, which specialized CallbackStack for JS
      // internal API change
      ProblemFilters.exclude[DirectMissingMethodProblem](
        "cats.effect.CallbackStack.clearCurrent"),
      // #3393, ContState is a private class:
      ProblemFilters.exclude[MissingTypesProblem]("cats.effect.ContState"),
      ProblemFilters.exclude[DirectMissingMethodProblem]("cats.effect.ContState.result"),
      ProblemFilters.exclude[DirectMissingMethodProblem]("cats.effect.ContState.result_="),
      // #3393 and #3464, IOFiberConstants is a (package) private class/object:
      ProblemFilters.exclude[DirectMissingMethodProblem](
        "cats.effect.IOFiberConstants.ContStateInitial"),
      ProblemFilters.exclude[DirectMissingMethodProblem](
        "cats.effect.IOFiberConstants.ContStateWaiting"),
      ProblemFilters.exclude[DirectMissingMethodProblem](
        "cats.effect.IOFiberConstants.ContStateWinner"),
      ProblemFilters.exclude[DirectMissingMethodProblem](
        "cats.effect.IOFiberConstants.ContStateResult"),
      ProblemFilters.exclude[DirectMissingMethodProblem](
        "cats.effect.IOFiberConstants.ExecuteRunnableR"),
      ProblemFilters.exclude[ReversedMissingMethodProblem]("cats.effect.IOLocal.scope"),
      ProblemFilters.exclude[DirectMissingMethodProblem](
        "cats.effect.IOFiberConstants.ContStateResult"),
      // #3775, changes to internal timers APIs
      ProblemFilters.exclude[IncompatibleResultTypeProblem](
        "cats.effect.unsafe.TimerSkipList.insert"),
      ProblemFilters.exclude[IncompatibleResultTypeProblem](
        "cats.effect.unsafe.WorkerThread.sleep"),
      // #3787, internal utility that was no longer needed
      ProblemFilters.exclude[MissingClassProblem]("cats.effect.Thunk"),
      ProblemFilters.exclude[MissingClassProblem]("cats.effect.Thunk$"),
      // introduced by #3332, polling system
      ProblemFilters.exclude[DirectMissingMethodProblem](
        "cats.effect.unsafe.IORuntimeBuilder.this"),
      // introduced by #3695, which enabled fiber dumps on native
      ProblemFilters.exclude[MissingClassProblem](
        "cats.effect.unsafe.FiberMonitorCompanionPlatform")
    ) ++ {
      if (tlIsScala3.value) {
        // Scala 3 specific exclusions
        Seq(
          // introduced by #2769, Simplify the transfer of WorkerThread data structures when blocking
          // changes to `cats.effect.unsafe` package private code
          ProblemFilters.exclude[DirectMissingMethodProblem](
            "cats.effect.unsafe.WorkStealingThreadPool.localQueuesForwarder"),
          ProblemFilters.exclude[DirectMissingMethodProblem](
            "cats.effect.unsafe.WorkerThread.NullData"),
          // introduced by #2811, Support shutting down multiple runtimes
          // changes to `cats.effect.unsafe` package private code
          ProblemFilters.exclude[IncompatibleMethTypeProblem](
            "cats.effect.unsafe.ThreadSafeHashtable.put"),
          ProblemFilters.exclude[DirectMissingMethodProblem](
            "cats.effect.unsafe.IORuntime.apply"),
          ProblemFilters.exclude[DirectMissingMethodProblem](
            "cats.effect.unsafe.IORuntimeCompanionPlatform.apply"),
          ProblemFilters.exclude[IncompatibleMethTypeProblem](
            "cats.effect.unsafe.ThreadSafeHashtable.remove"),
          ProblemFilters.exclude[IncompatibleResultTypeProblem](
            "cats.effect.unsafe.ThreadSafeHashtable.unsafeHashtable"),
          ProblemFilters.exclude[IncompatibleResultTypeProblem](
            "cats.effect.unsafe.ThreadSafeHashtable.Tombstone"),
          ProblemFilters.exclude[DirectMissingMethodProblem](
            "cats.effect.unsafe.WorkStealingThreadPool.this"),
          // introduced by #2853, Configurable caching of blocking threads, properly
          // changes to `cats.effect.unsafe` package private code
          ProblemFilters.exclude[IncompatibleMethTypeProblem](
            "cats.effect.unsafe.WorkStealingThreadPool.this"),
          // introduced by #2873, The WSTP can run Futures just as fast as ExecutionContext.global
          // changes to `cats.effect.unsafe` package private code
          ProblemFilters.exclude[IncompatibleResultTypeProblem](
            "cats.effect.unsafe.WorkerThread.active"),
          ProblemFilters.exclude[IncompatibleMethTypeProblem](
            "cats.effect.unsafe.WorkerThread.active_="),
          ProblemFilters.exclude[DirectMissingMethodProblem](
            "cats.effect.unsafe.WorkStealingThreadPool.rescheduleFiber"),
          ProblemFilters.exclude[DirectMissingMethodProblem](
            "cats.effect.unsafe.WorkStealingThreadPool.scheduleFiber"),
          ProblemFilters.exclude[IncompatibleResultTypeProblem](
            "cats.effect.unsafe.WorkStealingThreadPool.stealFromOtherWorkerThread"),
          ProblemFilters.exclude[ReversedMissingMethodProblem](
            "cats.effect.unsafe.WorkStealingThreadPool.reschedule"),
          // introduced by #2857, when we properly turned on MiMa for Scala 3
          ProblemFilters.exclude[DirectMissingMethodProblem]("cats.effect.IOFiber.this"),
          ProblemFilters.exclude[DirectMissingMethodProblem]("cats.effect.IOFiber.cancel_="),
          ProblemFilters.exclude[DirectMissingMethodProblem]("cats.effect.IOFiber.join_="),
          ProblemFilters.exclude[DirectMissingMethodProblem](
            "cats.effect.IOFiberPlatform.interruptibleImpl"),
          ProblemFilters.exclude[DirectMissingMethodProblem](
            "cats.effect.unsafe.WorkStealingThreadPool.stealFromOtherWorkerThread"),
          ProblemFilters.exclude[FinalClassProblem](
            "cats.effect.unsafe.metrics.LocalQueueSampler"),
          ProblemFilters.exclude[DirectMissingMethodProblem](
            "cats.effect.unsafe.metrics.LocalQueueSampler.getOverflowSpilloverCount"),
          ProblemFilters.exclude[DirectMissingMethodProblem](
            "cats.effect.unsafe.metrics.LocalQueueSampler.getBatchedSpilloverCount"),
          ProblemFilters.exclude[DirectMissingMethodProblem](
            "cats.effect.unsafe.metrics.LocalQueueSamplerMBean.getOverflowSpilloverCount"),
          ProblemFilters.exclude[DirectMissingMethodProblem](
            "cats.effect.unsafe.metrics.LocalQueueSamplerMBean.getBatchedSpilloverCount"),
          ProblemFilters.exclude[DirectMissingMethodProblem](
            "cats.effect.unsafe.metrics.LocalQueueSamplerMBean.getTotalSpilloverCount"),
          ProblemFilters.exclude[DirectMissingMethodProblem](
            "cats.effect.unsafe.FiberMonitor.weakMapToSet"),
          ProblemFilters.exclude[DirectMissingMethodProblem](
            "cats.effect.unsafe.FiberMonitor.monitorSuspended"),
          ProblemFilters.exclude[DirectMissingMethodProblem](
            "cats.effect.unsafe.FiberMonitor.weakMapToSet"),
          ProblemFilters.exclude[IncompatibleMethTypeProblem](
            "cats.effect.unsafe.IORuntime.installGlobal"),
          ProblemFilters.exclude[DirectMissingMethodProblem](
            "cats.effect.unsafe.LocalQueue.EmptyDrain"),
          ProblemFilters.exclude[DirectMissingMethodProblem](
            "cats.effect.unsafe.WorkStealingThreadPool.notifyHelper"),
          ProblemFilters.exclude[DirectMissingMethodProblem](
            "cats.effect.unsafe.WorkStealingThreadPool.transitionHelperToParked"),
          ProblemFilters.exclude[DirectMissingMethodProblem](
            "cats.effect.unsafe.WorkStealingThreadPool.removeParkedHelper"),
          ProblemFilters.exclude[DirectMissingMethodProblem](
            "cats.effect.tracing.Tracing.bumpVersion"),
          ProblemFilters.exclude[DirectMissingMethodProblem](
            "cats.effect.tracing.Tracing.castEntry"),
          ProblemFilters.exclude[DirectMissingMethodProblem](
            "cats.effect.tracing.Tracing.match"),
          ProblemFilters.exclude[DirectMissingMethodProblem]("cats.effect.tracing.Tracing.put"),
          ProblemFilters.exclude[DirectMissingMethodProblem](
            "cats.effect.tracing.Tracing.version"),
          // introduced by #3012
          ProblemFilters.exclude[DirectMissingMethodProblem](
            "cats.effect.unsafe.WorkStealingThreadPool.this"),
          // annoying consequence of reverting #2473
          ProblemFilters.exclude[AbstractClassProblem]("cats.effect.ExitCode")
        )
      } else Seq()
    }
  )
  .jsSettings(
    libraryDependencies += "org.scala-js" %%% "scala-js-macrotask-executor" % MacrotaskExecutorVersion,
    mimaBinaryIssueFilters ++= {
      Seq(
        // introduced by #2857, when we properly turned on MiMa for Scala.js
        ProblemFilters.exclude[DirectMissingMethodProblem](
          "cats.effect.unsafe.ES2021FiberMonitor.monitorSuspended"),
        ProblemFilters.exclude[MissingClassProblem]("cats.effect.unsafe.IterableWeakMap"),
        ProblemFilters.exclude[MissingClassProblem]("cats.effect.unsafe.IterableWeakMap$"),
        ProblemFilters.exclude[MissingClassProblem](
          "cats.effect.unsafe.IterableWeakMap$Finalizer"),
        ProblemFilters.exclude[MissingClassProblem](
          "cats.effect.unsafe.IterableWeakMap$Finalizer$"),
        ProblemFilters.exclude[DirectMissingMethodProblem](
          "cats.effect.unsafe.NoOpFiberMonitor.monitorSuspended"),
        ProblemFilters.exclude[MissingClassProblem]("cats.effect.unsafe.WeakMap"),
        ProblemFilters.exclude[DirectMissingMethodProblem]("cats.effect.IO.interruptible"),
        ProblemFilters.exclude[DirectMissingMethodProblem](
          "cats.effect.IOFiberConstants.EvalOnR"),
        ProblemFilters.exclude[DirectMissingMethodProblem](
          "cats.effect.IOFiberConstants.AfterBlockingFailedR"),
        ProblemFilters.exclude[DirectMissingMethodProblem](
          "cats.effect.IOFiberConstants.AfterBlockingSuccessfulR"),
        ProblemFilters.exclude[DirectMissingMethodProblem](
          "cats.effect.IOFiberConstants.ChildMaskOffset"),
        ProblemFilters.exclude[DirectMissingMethodProblem](
          "cats.effect.IOFiberConstants.ChildMaskOffset"),
        ProblemFilters.exclude[DirectMissingMethodProblem](
          "cats.effect.IOFiberConstants.AfterBlockingSuccessfulR"),
        ProblemFilters.exclude[DirectMissingMethodProblem](
          "cats.effect.IOFiberConstants.AfterBlockingFailedR"),
        ProblemFilters.exclude[DirectMissingMethodProblem](
          "cats.effect.IOFiberConstants.EvalOnR"),
        ProblemFilters.exclude[MissingClassProblem](
          "cats.effect.unsafe.PolyfillExecutionContext"),
        ProblemFilters.exclude[MissingClassProblem](
          "cats.effect.unsafe.PolyfillExecutionContext$"),
        ProblemFilters.exclude[MissingClassProblem]("cats.effect.unsafe.WorkerThread"),
        ProblemFilters.exclude[Problem]("cats.effect.IOFiberConstants.*"),
        ProblemFilters.exclude[Problem]("cats.effect.SyncIOConstants.*"),
        // introduced by #3196. Changes in an internal API.
        ProblemFilters.exclude[DirectMissingMethodProblem](
          "cats.effect.unsafe.FiberAwareExecutionContext.liveFibers"),
        // introduced by #3222. Optimized ArrayStack internal API
        ProblemFilters.exclude[Problem]("cats.effect.ArrayStack*"),
        // mystery filters that became required in 3.4.0
        ProblemFilters.exclude[DirectMissingMethodProblem](
          "cats.effect.tracing.TracingConstants.*"),
        // introduced by #3225, which added the BatchingMacrotaskExecutor
        ProblemFilters.exclude[MissingClassProblem](
          "cats.effect.unsafe.FiberAwareExecutionContext"),
        ProblemFilters.exclude[IncompatibleMethTypeProblem](
          "cats.effect.unsafe.ES2021FiberMonitor.this"),
        // introduced by #3324, which specialized CallbackStack for JS
        // internal API change
        ProblemFilters.exclude[IncompatibleTemplateDefProblem]("cats.effect.CallbackStack"),
        // introduced by #3642, which optimized the BatchingMacrotaskExecutor
        ProblemFilters.exclude[MissingClassProblem](
          "cats.effect.unsafe.BatchingMacrotaskExecutor$executeBatchTaskRunnable$"),
        // introduced by #3695, which ported fiber monitoring to Native
        // internal API change
        ProblemFilters.exclude[MissingClassProblem]("cats.effect.unsafe.ES2021FiberMonitor")
      )
    },
    mimaBinaryIssueFilters ++= {
      if (tlIsScala3.value) {
        Seq(
          // introduced by #2857, when we properly turned on MiMa for Scala.js and Scala 3
          ProblemFilters.exclude[DirectMissingMethodProblem](
            "cats.effect.tracing.Tracing.bumpVersion"),
          ProblemFilters.exclude[DirectMissingMethodProblem](
            "cats.effect.tracing.Tracing.castEntry"),
          ProblemFilters.exclude[DirectMissingMethodProblem]("cats.effect.tracing.Tracing.get"),
          ProblemFilters.exclude[DirectMissingMethodProblem](
            "cats.effect.tracing.Tracing.match"),
          ProblemFilters.exclude[DirectMissingMethodProblem]("cats.effect.tracing.Tracing.put"),
          ProblemFilters.exclude[DirectMissingMethodProblem](
            "cats.effect.tracing.Tracing.remove"),
          ProblemFilters.exclude[DirectMissingMethodProblem](
            "cats.effect.tracing.Tracing.version"),
          ProblemFilters.exclude[MissingTypesProblem]("cats.effect.tracing.Tracing$"),
          ProblemFilters.exclude[DirectMissingMethodProblem](
            "cats.effect.tracing.Tracing.computeValue"),
          ProblemFilters.exclude[ReversedMissingMethodProblem](
            "cats.effect.unsafe.WorkStealingThreadPool.canExecuteBlockingCode"),
          ProblemFilters.exclude[ReversedMissingMethodProblem](
            "cats.effect.unsafe.FiberMonitor.monitorSuspended")
        )
      } else Seq()
    }
  )
  .nativeSettings(
    mimaBinaryIssueFilters ++= Seq(
      ProblemFilters.exclude[MissingClassProblem](
        "cats.effect.unsafe.PollingExecutorScheduler$SleepTask"),
      ProblemFilters.exclude[MissingClassProblem]("cats.effect.unsafe.QueueExecutorScheduler"),
      ProblemFilters.exclude[MissingClassProblem]("cats.effect.unsafe.QueueExecutorScheduler$")
    )
  )
  .disablePlugins(JCStressPlugin)

/**
 * Test support for the core project, providing various helpful instances like ScalaCheck
 * generators for IO and SyncIO.
 */
lazy val testkit = crossProject(JSPlatform, JVMPlatform, NativePlatform)
  .in(file("testkit"))
  .dependsOn(core, kernelTestkit)
  .settings(
    name := "cats-effect-testkit",
    libraryDependencies ++= Seq(
      "org.scalacheck" %%% "scalacheck" % ScalaCheckVersion,
      "org.specs2" %%% "specs2-core" % Specs2Version % Test
    )
  )
  .disablePlugins(JCStressPlugin)

/**
 * Unit tests for the core project, utilizing the support provided by testkit.
 */
lazy val tests: CrossProject = crossProject(JSPlatform, JVMPlatform, NativePlatform)
  .in(file("tests"))
  .dependsOn(core, laws % Test, kernelTestkit % Test, testkit % Test)
  .enablePlugins(NoPublishPlugin)
  .settings(
    name := "cats-effect-tests",
    libraryDependencies ++= Seq(
      "org.scalacheck" %%% "scalacheck" % ScalaCheckVersion,
      "org.specs2" %%% "specs2-scalacheck" % Specs2Version % Test,
      "org.typelevel" %%% "discipline-specs2" % DisciplineVersion % Test,
      "org.typelevel" %%% "cats-kernel-laws" % CatsVersion % Test
    ),
    githubWorkflowArtifactUpload := false
  )
  .jsSettings(
    Compile / scalaJSUseMainModuleInitializer := true,
    Compile / mainClass := Some("catseffect.examples.JSRunner"),
    // The default configured mapSourceURI is used for trace filtering
    scalacOptions ~= { _.filterNot(_.startsWith("-P:scalajs:mapSourceURI")) }
  )
  .jvmSettings(
    fork := true
  )
  .nativeSettings(
    Compile / mainClass := Some("catseffect.examples.NativeRunner")
  )

def configureIOAppTests(p: Project): Project =
  p.enablePlugins(NoPublishPlugin, BuildInfoPlugin)
    .settings(
      Test / unmanagedSourceDirectories += (LocalRootProject / baseDirectory).value / "ioapp-tests" / "src" / "test" / "scala",
      libraryDependencies += "org.specs2" %%% "specs2-core" % Specs2Version % Test,
      buildInfoPackage := "cats.effect",
      buildInfoKeys ++= Seq(
        "jsRunner" -> (tests.js / Compile / fastOptJS / artifactPath).value,
        "nativeRunner" -> (tests.native / Compile / nativeLink / artifactPath).value
      )
    )

lazy val ioAppTestsJVM =
  project
    .in(file("ioapp-tests/.jvm"))
    .configure(configureIOAppTests)
    .settings(
      buildInfoKeys += "platform" -> "jvm",
      Test / fork := true,
      Test / javaOptions += s"-Dcatseffect.examples.classpath=${(tests.jvm / Compile / fullClasspath).value.map(_.data.getAbsolutePath).mkString(File.pathSeparator)}"
    )

lazy val ioAppTestsJS =
  project
    .in(file("ioapp-tests/.js"))
    .configure(configureIOAppTests)
    .settings(
      (Test / test) := (Test / test).dependsOn(tests.js / Compile / fastOptJS).value,
      buildInfoKeys += "platform" -> "js"
    )

lazy val ioAppTestsNative =
  project
    .in(file("ioapp-tests/.native"))
    .configure(configureIOAppTests)
    .settings(
      (Test / test) := (Test / test).dependsOn(tests.native / Compile / nativeLink).value,
      buildInfoKeys += "platform" -> "native"
    )

/**
 * Implementations lof standard functionality (e.g. Semaphore, Console, Queue) purely in terms
 * of the typeclasses, with no dependency on IO. In most cases, the *tests* for these
 * implementations will require IO, and thus those tests will be located within the core
 * project.
 */
lazy val std = crossProject(JSPlatform, JVMPlatform, NativePlatform)
  .in(file("std"))
  .dependsOn(kernel)
  .settings(
    name := "cats-effect-std",
    libraryDependencies ++= Seq(
      "org.scalacheck" %%% "scalacheck" % ScalaCheckVersion % Test,
      "org.specs2" %%% "specs2-scalacheck" % Specs2Version % Test
    ),
    mimaBinaryIssueFilters ++= {
      if (tlIsScala3.value) {
        Seq(
          ProblemFilters.exclude[DirectMissingMethodProblem](
            "cats.effect.std.Supervisor.apply$default$2")
        )
      } else Seq()
    },
    mimaBinaryIssueFilters ++=
      Seq(
        // introduced by #2604, Fix Console on JS
        // changes to `cats.effect.std` package private code
        ProblemFilters.exclude[MissingClassProblem]("cats.effect.std.Console$SyncConsole"),
        // introduced by #2951
        // added configurability to Supervisor's scope termination behavior
        // the following are package-private APIs
        ProblemFilters.exclude[IncompatibleMethTypeProblem](
          "cats.effect.std.Supervisor#State.add"),
        ProblemFilters.exclude[ReversedMissingMethodProblem](
          "cats.effect.std.Supervisor#State.add"),
        ProblemFilters.exclude[ReversedMissingMethodProblem](
          "cats.effect.std.Supervisor#State.joinAll"),
        // introduced by #3000
        // package-private or private stuff
        ProblemFilters.exclude[DirectMissingMethodProblem](
          "cats.effect.std.Queue#AbstractQueue.onOfferNoCapacity"),
        ProblemFilters.exclude[ReversedMissingMethodProblem](
          "cats.effect.std.Queue#AbstractQueue.onOfferNoCapacity"),
        ProblemFilters.exclude[DirectMissingMethodProblem](
          "cats.effect.std.Queue#BoundedQueue.onOfferNoCapacity"),
        ProblemFilters.exclude[DirectMissingMethodProblem](
          "cats.effect.std.Queue#CircularBufferQueue.onOfferNoCapacity"),
        ProblemFilters.exclude[DirectMissingMethodProblem](
          "cats.effect.std.Queue#DroppingQueue.onOfferNoCapacity"),
        // #3524, private class
        ProblemFilters.exclude[DirectMissingMethodProblem](
          "cats.effect.std.MapRef#ConcurrentHashMapImpl.keys"),
        // introduced by #3346
        // private stuff
        ProblemFilters.exclude[MissingClassProblem]("cats.effect.std.Mutex$Impl"),
        // introduced by #3347
        // private stuff
        ProblemFilters.exclude[MissingClassProblem]("cats.effect.std.AtomicCell$Impl"),
        // introduced by #3409
        // extracted UnsafeUnbounded private data structure
        ProblemFilters.exclude[MissingClassProblem]("cats.effect.std.Queue$UnsafeUnbounded"),
        ProblemFilters.exclude[MissingClassProblem](
          "cats.effect.std.Queue$UnsafeUnbounded$Cell"),
        // introduced by #3480
        // adds method to sealed Hotswap
        ProblemFilters.exclude[ReversedMissingMethodProblem]("cats.effect.std.Hotswap.get")
      )
  )
  .jsSettings(
    libraryDependencies += "org.scala-js" %%% "scala-js-macrotask-executor" % MacrotaskExecutorVersion % Test,
    mimaBinaryIssueFilters ++= Seq(
      // introduced by #2604, Fix Console on JS
      // changes to a static forwarder, which are meaningless on JS
      ProblemFilters.exclude[IncompatibleMethTypeProblem]("cats.effect.std.Console.make"),
      // introduced by #2905, Add a SecureRandom algebra
      // relocated a package-private class
      ProblemFilters.exclude[MissingClassProblem]("cats.effect.std.JavaSecureRandom"),
      ProblemFilters.exclude[MissingClassProblem]("cats.effect.std.JavaSecureRandom$")
    )
  )
  .disablePlugins(JCStressPlugin)

/**
 * A trivial pair of trivial example apps primarily used to show that IOApp works as a practical
 * runtime on both target platforms.
 */
lazy val example = crossProject(JSPlatform, JVMPlatform, NativePlatform)
  .in(file("example"))
  .dependsOn(core)
  .enablePlugins(NoPublishPlugin)
  .settings(name := "cats-effect-example")
  .jsSettings(scalaJSUseMainModuleInitializer := true)

/**
 * A trivial app to test GraalVM Native image with.
 */
lazy val graalVMExample = project
  .in(file("graalvm-example"))
  .dependsOn(core.jvm)
  .enablePlugins(NoPublishPlugin, NativeImagePlugin)
  .settings(
    name := "cats-effect-graalvm-example",
    nativeImageOptions ++= Seq("--no-fallback", "-H:+ReportExceptionStackTraces"),
    nativeImageInstalled := true
  )

/**
 * JMH benchmarks for IO and other things.
 */
lazy val benchmarks = project
  .in(file("benchmarks"))
  .dependsOn(core.jvm, std.jvm)
  .settings(
    name := "cats-effect-benchmarks",
    javaOptions ++= Seq(
      "-Dcats.effect.tracing.mode=none",
      "-Dcats.effect.tracing.exceptions.enhanced=false"))
  .enablePlugins(NoPublishPlugin, JmhPlugin)

lazy val stressTests = project
  .in(file("stress-tests"))
  .dependsOn(core.jvm, std.jvm)
  .settings(
    name := "cats-effect-stress-tests",
    Jcstress / version := "0.16"
  )
  .enablePlugins(NoPublishPlugin, JCStressPlugin)

lazy val docs = project
  .in(file("site-docs"))
  .dependsOn(core.jvm)
  .enablePlugins(MdocPlugin)
  .settings(tlFatalWarnings := { if (tlIsScala3.value) false else tlFatalWarnings.value })<|MERGE_RESOLUTION|>--- conflicted
+++ resolved
@@ -120,11 +120,7 @@
 ThisBuild / githubWorkflowScalaVersions := crossScalaVersions.value
 ThisBuild / tlVersionIntroduced := Map("3" -> "3.1.1")
 ThisBuild / tlJdkRelease := Some(8)
-<<<<<<< HEAD
-ThisBuild / javacOptions += "-Xlint:-options"
-=======
 ThisBuild / javacOptions += "-Xlint:-options" // --release 8 is deprecated on 21
->>>>>>> ba4eb08d
 
 ThisBuild / githubWorkflowTargetBranches := Seq("series/3.*")
 ThisBuild / tlCiReleaseTags := true
