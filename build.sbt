--- conflicted
+++ resolved
@@ -110,11 +110,7 @@
 
 val PrimaryOS = "ubuntu-latest"
 val Windows = "windows-latest"
-<<<<<<< HEAD
-val MacOS = "macos-12"
-=======
 val MacOS = "macos-14"
->>>>>>> ecf93db2
 
 val Scala212 = "2.12.20"
 val Scala213 = "2.13.15"
@@ -143,10 +139,6 @@
 val LoomJava = JavaSpec.temurin("21")
 val ScalaJSJava = OldGuardJava
 val ScalaNativeJava = OldGuardJava
-<<<<<<< HEAD
-
-ThisBuild / githubWorkflowJavaVersions := Seq(OldGuardJava, LTSJava, LatestJava)
-=======
 val GraalVM = JavaSpec.graalvm("21")
 
 ThisBuild / githubWorkflowJavaVersions := Seq(
@@ -155,7 +147,6 @@
   LatestJava,
   LoomJava,
   GraalVM)
->>>>>>> ecf93db2
 ThisBuild / githubWorkflowOSes := Seq(PrimaryOS, Windows, MacOS)
 
 ThisBuild / githubWorkflowBuildPreamble ++= Seq(
