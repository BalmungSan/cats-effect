/*
 * Copyright 2020-2022 Typelevel
 *
 * Licensed under the Apache License, Version 2.0 (the "License");
 * you may not use this file except in compliance with the License.
 * You may obtain a copy of the License at
 *
 *     http://www.apache.org/licenses/LICENSE-2.0
 *
 * Unless required by applicable law or agreed to in writing, software
 * distributed under the License is distributed on an "AS IS" BASIS,
 * WITHOUT WARRANTIES OR CONDITIONS OF ANY KIND, either express or implied.
 * See the License for the specific language governing permissions and
 * limitations under the License.
 */

import java.io.File
import java.util.concurrent.TimeUnit

import com.typesafe.tools.mima.core._
import com.github.sbt.git.SbtGit.GitKeys._
import org.openqa.selenium.chrome.ChromeOptions
import org.openqa.selenium.firefox.{FirefoxOptions, FirefoxProfile}
import org.scalajs.jsenv.nodejs.NodeJSEnv
import org.scalajs.jsenv.selenium.SeleniumJSEnv
import sbtcrossproject.CrossProject

import JSEnv._

// sbt-git workarounds
ThisBuild / useConsoleForROGit := !Option(System.getenv("CI")).contains("true")

ThisBuild / git.gitUncommittedChanges := {
  if ((ThisBuild / githubIsWorkflowBuild).value) {
    git.gitUncommittedChanges.value
  } else {
    import scala.sys.process._
    import scala.util.Try

    Try("git status -s".!!.trim.length > 0).getOrElse(true)
  }
}

ThisBuild / tlBaseVersion := "3.6"
ThisBuild / tlUntaggedAreSnapshots := false

ThisBuild / organization := "org.typelevel"
ThisBuild / organizationName := "Typelevel"
ThisBuild / tlSonatypeUseLegacyHost := false

ThisBuild / startYear := Some(2020)

ThisBuild / developers := List(
  Developer(
    "djspiewak",
    "Daniel Spiewak",
    "djspiewak@gmail.com",
    url("https://github.com/djspiewak")),
  Developer(
    "SystemFw",
    "Fabio Labella",
    "fabio.labella2@gmail.com",
    url("https://github.com/SystemFw")),
  Developer(
    "RaasAhsan",
    "Raas Ahsan",
    "raas.ahsan@gmail.com",
    url("https://github.com/RaasAhsan")),
  Developer(
    "TimWSpence",
    "Tim Spence",
    "timothywspence@gmail.com",
    url("https://github.com/TimWSpence")),
  Developer(
    "kubukoz",
    "Jakub Kozłowski",
    "kubukoz@gmail.com",
    url("https://github.com/kubukoz")),
  Developer(
    "mpilquist",
    "Michael Pilquist",
    "mpilquist@gmail.com",
    url("https://github.com/mpilquist")),
  Developer(
    "vasilmkd",
    "Vasil Vasilev",
    "vasil@vasilev.io",
    url("https://github.com/vasilmkd")),
  Developer(
    "bplommer",
    "Ben Plommer",
    "ben.plommer@gmail.com",
    url("https://github.com/bplommer")),
  Developer(
    "wemrysi",
    "Emrys Ingersoll",
    "ingersoll@gmail.com",
    url("https://github.com/wemrysi")),
  Developer(
    "armanbilge",
    "Arman Bilge",
    "armanbilge@gmail.com",
    url("https://github.com/armanbilge")),
  Developer(
    "gvolpe",
    "Gabriel Volpe",
    "volpegabriel@gmail.com",
    url("https://github.com/gvolpe"))
)

val PrimaryOS = "ubuntu-latest"
val Windows = "windows-latest"
val MacOS = "macos-latest"

val Scala212 = "2.12.18"
val Scala213 = "2.13.12"
val Scala3 = "3.3.1"

ThisBuild / crossScalaVersions := Seq(Scala3, Scala212, Scala213)
ThisBuild / githubWorkflowScalaVersions := crossScalaVersions.value
ThisBuild / tlVersionIntroduced := Map("3" -> "3.1.1")
ThisBuild / tlJdkRelease := Some(8)

ThisBuild / githubWorkflowTargetBranches := Seq("series/3.*")
ThisBuild / tlCiReleaseTags := true
ThisBuild / tlCiReleaseBranches := Nil

ThisBuild / githubWorkflowArtifactDownloadExtraKeys += "ci"
ThisBuild / githubWorkflowPublishPreamble +=
  WorkflowStep.Use(
    UseRef.Public("typelevel", "await-cirrus", "main"),
    name = Some("Wait for Cirrus CI")
  )

val OldGuardJava = JavaSpec.temurin("8")
val LTSJava = JavaSpec.temurin("11")
val LatestJava = JavaSpec.temurin("17")
val ScalaJSJava = OldGuardJava
val ScalaNativeJava = OldGuardJava
val GraalVM = JavaSpec.graalvm("17")

ThisBuild / githubWorkflowJavaVersions := Seq(OldGuardJava, LTSJava, LatestJava, GraalVM)
ThisBuild / githubWorkflowOSes := Seq(PrimaryOS, Windows, MacOS)

ThisBuild / githubWorkflowBuildPreamble ++= Seq(
  WorkflowStep.Use(
    UseRef.Public("actions", "setup-node", "v3"),
    name = Some("Setup NodeJS v18 LTS"),
    params = Map("node-version" -> "18"),
    cond = Some("matrix.ci == 'ciJS'")
  ),
  WorkflowStep.Run(
    List("npm install"),
    name = Some("Install jsdom and source-map-support"),
    cond = Some("matrix.ci == 'ciJS'")
  ),
  WorkflowStep.Run(
    List("gu install native-image"),
    name = Some("Install GraalVM Native Image"),
    cond = Some(s"matrix.java == '${GraalVM.render}'")
  ),
  WorkflowStep.Use(
    UseRef.Public(
      "al-cheb",
      "configure-pagefile-action",
      "d298bdee6b133626425040e3788f1055a8b4cf7a"),
    name = Some("Configure Windows Pagefile"),
    params = Map("minimum-size" -> "2GB", "maximum-size" -> "8GB", "timeout" -> "600"),
    cond = Some(s"matrix.os == '$Windows'")
  )
)

ThisBuild / githubWorkflowBuild := Seq("JVM", "JS", "Native").map { platform =>
  WorkflowStep.Sbt(
    List(s"root${platform}/scalafixAll --check"),
    name = Some(s"Check that scalafix has been run on $platform"),
    cond = Some(
      s"matrix.ci == 'ci${platform}' && matrix.scala != '$Scala3' && matrix.java == '${OldGuardJava.render}' && matrix.os == '$PrimaryOS'"
    ) // windows has file lock issues due to shared sources
  )
} ++ Seq(
  WorkflowStep.Sbt(List("${{ matrix.ci }}")),
  WorkflowStep.Sbt(
    List("docs/mdoc"),
    cond = Some(
      s"(matrix.scala == '$Scala213' || matrix.scala == '$Scala3') && matrix.ci == 'ciJVM'")),
  WorkflowStep.Run(
    List("example/test-jvm.sh ${{ matrix.scala }}"),
    name = Some("Test Example JVM App Within Sbt"),
    cond = Some(s"matrix.ci == 'ciJVM' && matrix.os == '$PrimaryOS'")
  ),
  WorkflowStep.Run(
    List("example/test-js.sh ${{ matrix.scala }}"),
    name = Some("Test Example JavaScript App Using Node"),
    cond = Some(s"matrix.ci == 'ciJS' && matrix.os == '$PrimaryOS'")
  ),
  WorkflowStep.Sbt(
    List("graalVMExample/nativeImage", "graalVMExample/nativeImageRun"),
    name = Some("Test GraalVM Native Image"),
    cond = Some(
      s"matrix.scala == '$Scala213' && matrix.java == '${GraalVM.render}' && matrix.os == '$PrimaryOS'")
  ),
  WorkflowStep.Run(
    List("example/test-native.sh ${{ matrix.scala }}"),
    name = Some("Test Example Native App Using Binary"),
    cond = Some(s"matrix.ci == 'ciNative' && matrix.os == '$PrimaryOS'")
  ),
  WorkflowStep.Run(
    List("cd scalafix", "sbt test"),
    name = Some("Scalafix tests"),
    cond =
      Some(s"matrix.scala == '$Scala213' && matrix.ci == 'ciJVM' && matrix.os == '$PrimaryOS'")
  )
)

val ciVariants = CI.AllCIs.map(_.command)
val jsCiVariants = CI.AllJSCIs.map(_.command)
ThisBuild / githubWorkflowBuildMatrixAdditions += "ci" -> ciVariants

ThisBuild / githubWorkflowBuildMatrixExclusions := {
  val scalaJavaFilters = for {
    scala <- (ThisBuild / githubWorkflowScalaVersions).value.filterNot(Set(Scala213))
    java <- (ThisBuild / githubWorkflowJavaVersions).value.filterNot(Set(OldGuardJava))
    if !(scala == Scala3 && (java == LatestJava || java == GraalVM))
  } yield MatrixExclude(Map("scala" -> scala, "java" -> java.render))

  val windowsAndMacScalaFilters =
    (ThisBuild / githubWorkflowScalaVersions).value.filterNot(Set(Scala213)).flatMap { scala =>
      Seq(
        MatrixExclude(Map("os" -> Windows, "scala" -> scala, "ci" -> CI.JVM.command)),
        MatrixExclude(Map("os" -> MacOS, "scala" -> scala, "ci" -> CI.JVM.command)))
    }

  val jsScalaFilters = for {
    scala <- (ThisBuild / githubWorkflowScalaVersions).value.filterNot(Set(Scala213))
    ci <- jsCiVariants.tail
  } yield MatrixExclude(Map("ci" -> ci, "scala" -> scala))

  val jsJavaAndOSFilters = jsCiVariants.flatMap { ci =>
    val javaFilters =
      (ThisBuild / githubWorkflowJavaVersions).value.filterNot(Set(ScalaJSJava)).map { java =>
        MatrixExclude(Map("ci" -> ci, "java" -> java.render))
      }

    javaFilters ++ Seq(
      MatrixExclude(Map("os" -> Windows, "ci" -> ci)),
      MatrixExclude(Map("os" -> MacOS, "ci" -> ci)))
  }

  val nativeJavaAndOSFilters = {
    val ci = CI.Native.command

    val javaFilters =
      (ThisBuild / githubWorkflowJavaVersions).value.filterNot(Set(ScalaNativeJava)).map {
        java => MatrixExclude(Map("ci" -> ci, "java" -> java.render))
      }

    javaFilters ++ Seq(
      MatrixExclude(Map("os" -> Windows, "ci" -> ci)),
      MatrixExclude(Map("os" -> MacOS, "ci" -> ci, "scala" -> Scala212))
    )
  }

  // Nice-to-haves but unreliable in CI
  val flakyFilters = Seq(
    MatrixExclude(Map("os" -> Windows, "java" -> GraalVM.render))
  )

  scalaJavaFilters ++ windowsAndMacScalaFilters ++ jsScalaFilters ++ jsJavaAndOSFilters ++ nativeJavaAndOSFilters ++ flakyFilters
}

lazy val useJSEnv =
  settingKey[JSEnv]("Use Node.js or a headless browser for running Scala.js tests")
Global / useJSEnv := NodeJS

ThisBuild / jsEnv := {
  useJSEnv.value match {
    case NodeJS => new NodeJSEnv(NodeJSEnv.Config().withSourceMap(true))
    case Firefox =>
      val profile = new FirefoxProfile()
      profile.setPreference("privacy.reduceTimerPrecision", false)
      val options = new FirefoxOptions()
      options.setProfile(profile)
      options.setHeadless(true)
      new SeleniumJSEnv(options)
    case Chrome =>
      val options = new ChromeOptions()
      options.setHeadless(true)
      new SeleniumJSEnv(options)
  }
}

ThisBuild / homepage := Some(url("https://github.com/typelevel/cats-effect"))

ThisBuild / scmInfo := Some(
  ScmInfo(
    url("https://github.com/typelevel/cats-effect"),
    "git@github.com:typelevel/cats-effect.git"))

ThisBuild / apiURL := Some(url("https://typelevel.org/cats-effect/api/3.x/"))

ThisBuild / autoAPIMappings := true

val CatsVersion = "2.10.0"
val Specs2Version = "4.20.2"
val ScalaCheckVersion = "1.17.0"
val DisciplineVersion = "1.4.0"
val CoopVersion = "1.2.0"

val MacrotaskExecutorVersion = "1.1.1"

tlReplaceCommandAlias("ci", CI.AllCIs.map(_.toString).mkString)
addCommandAlias("release", "tlRelease")

addCommandAlias(CI.JVM.command, CI.JVM.toString)
addCommandAlias(CI.Native.command, CI.Native.toString)
addCommandAlias(CI.JS.command, CI.JS.toString)
addCommandAlias(CI.Firefox.command, CI.Firefox.toString)
addCommandAlias(CI.Chrome.command, CI.Chrome.toString)

tlReplaceCommandAlias(
  "prePR",
  "; root/clean; +root/headerCreate; root/scalafixAll; scalafmtSbt; +root/scalafmtAll")

val jsProjects: Seq[ProjectReference] =
  Seq(
    kernel.js,
    kernelTestkit.js,
    laws.js,
    core.js,
    testkit.js,
    tests.js,
    ioAppTestsJS,
    std.js,
    example.js)

val nativeProjects: Seq[ProjectReference] =
  Seq(
    kernel.native,
    kernelTestkit.native,
    laws.native,
    core.native,
    testkit.native,
    tests.native,
    ioAppTestsNative,
    std.native,
    example.native)

val undocumentedRefs =
  jsProjects ++ nativeProjects ++ Seq[ProjectReference](
    benchmarks,
    stressTests,
    example.jvm,
    graalVMExample,
    tests.jvm,
    tests.js)

lazy val root = project
  .in(file("."))
  .aggregate(rootJVM, rootJS, rootNative)
  .enablePlugins(NoPublishPlugin)
  .enablePlugins(ScalaUnidocPlugin)
  .settings(
    name := "cats-effect",
    ScalaUnidoc / unidoc / unidocProjectFilter := {
      undocumentedRefs.foldLeft(inAnyProject)((acc, a) => acc -- inProjects(a))
    },
    scalacOptions -= "-Xsource:3" // bugged
  )

lazy val rootJVM = project
  .aggregate(
    kernel.jvm,
    kernelTestkit.jvm,
    laws.jvm,
    core.jvm,
    testkit.jvm,
    tests.jvm,
    std.jvm,
    example.jvm,
    graalVMExample,
    benchmarks,
    stressTests)
  .enablePlugins(NoPublishPlugin)

lazy val rootJS = project.aggregate(jsProjects: _*).enablePlugins(NoPublishPlugin)

lazy val rootNative = project.aggregate(nativeProjects: _*).enablePlugins(NoPublishPlugin)

/**
 * The core abstractions and syntax. This is the most general definition of Cats Effect, without
 * any concrete implementations. This is the "batteries not included" dependency.
 */
lazy val kernel = crossProject(JSPlatform, JVMPlatform, NativePlatform)
  .in(file("kernel"))
  .settings(
    name := "cats-effect-kernel",
    libraryDependencies ++= Seq(
      "org.typelevel" %%% "cats-core" % CatsVersion,
      "org.specs2" %%% "specs2-core" % Specs2Version % Test
    ),
    mimaBinaryIssueFilters ++= Seq(
      ProblemFilters.exclude[MissingClassProblem]("cats.effect.kernel.Ref$SyncRef"),
      ProblemFilters.exclude[Problem]("cats.effect.kernel.GenConcurrent#Memoize*")
    )
  )
  .disablePlugins(JCStressPlugin)
  .jsSettings(
    libraryDependencies += "org.scala-js" %%% "scala-js-macrotask-executor" % MacrotaskExecutorVersion % Test
  )
  .nativeSettings(
    libraryDependencies += "io.github.cquiroz" %%% "scala-java-time" % "2.5.0"
  )

/**
 * Reference implementations (including a pure ConcurrentBracket), generic ScalaCheck
 * generators, and useful tools for testing code written against Cats Effect.
 */
lazy val kernelTestkit = crossProject(JSPlatform, JVMPlatform, NativePlatform)
  .in(file("kernel-testkit"))
  .dependsOn(kernel)
  .settings(
    name := "cats-effect-kernel-testkit",
    libraryDependencies ++= Seq(
      "org.typelevel" %%% "cats-free" % CatsVersion,
      "org.scalacheck" %%% "scalacheck" % ScalaCheckVersion,
      "org.typelevel" %%% "coop" % CoopVersion),
    scalacOptions -= "-Xsource:3", // bugged
    mimaBinaryIssueFilters ++= Seq(
      ProblemFilters.exclude[DirectMissingMethodProblem](
        "cats.effect.kernel.testkit.TestContext.this"),
      ProblemFilters.exclude[DirectMissingMethodProblem](
        "cats.effect.kernel.testkit.TestContext#State.execute"),
      ProblemFilters.exclude[DirectMissingMethodProblem](
        "cats.effect.kernel.testkit.TestContext#State.scheduleOnce"),
      ProblemFilters.exclude[DirectMissingMethodProblem](
        "cats.effect.kernel.testkit.TestContext#Task.apply"),
      ProblemFilters.exclude[DirectMissingMethodProblem](
        "cats.effect.kernel.testkit.TestContext#Task.this"),
      ProblemFilters.exclude[DirectMissingMethodProblem](
        "cats.effect.kernel.testkit.TestContext#Task.copy")
    )
  )
  .disablePlugins(JCStressPlugin)

/**
 * The laws which constrain the abstractions. This is split from kernel to avoid jar file and
 * dependency issues. As a consequence of this split, some things which are defined in
 * kernelTestkit are *tested* in the Test scope of this project.
 */
lazy val laws = crossProject(JSPlatform, JVMPlatform, NativePlatform)
  .in(file("laws"))
  .dependsOn(kernel, kernelTestkit % Test)
  .settings(
    name := "cats-effect-laws",
    libraryDependencies ++= Seq(
      "org.typelevel" %%% "cats-laws" % CatsVersion,
      "org.typelevel" %%% "discipline-specs2" % DisciplineVersion % Test)
  )
  .disablePlugins(JCStressPlugin)

/**
 * Concrete, production-grade implementations of the abstractions. Or, more simply-put: IO. Also
 * contains some general datatypes built on top of IO which are useful in their own right, as
 * well as some utilities (such as IOApp). This is the "batteries included" dependency.
 */
lazy val core = crossProject(JSPlatform, JVMPlatform, NativePlatform)
  .in(file("core"))
  .dependsOn(kernel, std)
  .settings(
    name := "cats-effect",
    mimaBinaryIssueFilters ++= Seq(
      // introduced by #1837, removal of package private class
      ProblemFilters.exclude[MissingClassProblem]("cats.effect.AsyncPropagateCancelation"),
      ProblemFilters.exclude[MissingClassProblem]("cats.effect.AsyncPropagateCancelation$"),
      // introduced by #1913, striped fiber callback hashtable, changes to package private code
      ProblemFilters.exclude[MissingClassProblem]("cats.effect.unsafe.FiberErrorHashtable"),
      ProblemFilters.exclude[IncompatibleResultTypeProblem](
        "cats.effect.unsafe.IORuntime.fiberErrorCbs"),
      ProblemFilters.exclude[IncompatibleMethTypeProblem]("cats.effect.unsafe.IORuntime.this"),
      ProblemFilters.exclude[IncompatibleResultTypeProblem](
        "cats.effect.unsafe.IORuntime.<init>$default$6"),
      // introduced by #1928, wake up a worker thread before spawning a helper thread when blocking
      // changes to `cats.effect.unsafe` package private code
      ProblemFilters.exclude[IncompatibleResultTypeProblem](
        "cats.effect.unsafe.WorkStealingThreadPool.notifyParked"),
      // introduced by #2041, Rewrite and improve `ThreadSafeHashtable`
      // changes to `cats.effect.unsafe` package private code
      ProblemFilters.exclude[DirectMissingMethodProblem](
        "cats.effect.unsafe.ThreadSafeHashtable.hashtable"),
      ProblemFilters.exclude[DirectMissingMethodProblem](
        "cats.effect.unsafe.ThreadSafeHashtable.hashtable_="),
      // introduced by #2051, Tracing
      // changes to package private code
      ProblemFilters.exclude[DirectMissingMethodProblem]("cats.effect.IO#Blocking.apply"),
      ProblemFilters.exclude[DirectMissingMethodProblem]("cats.effect.IO#Blocking.copy"),
      ProblemFilters.exclude[DirectMissingMethodProblem]("cats.effect.IO#Blocking.this"),
      ProblemFilters.exclude[DirectMissingMethodProblem]("cats.effect.IO#Delay.apply"),
      ProblemFilters.exclude[DirectMissingMethodProblem]("cats.effect.IO#Delay.copy"),
      ProblemFilters.exclude[DirectMissingMethodProblem]("cats.effect.IO#Delay.this"),
      ProblemFilters.exclude[DirectMissingMethodProblem]("cats.effect.IO#FlatMap.apply"),
      ProblemFilters.exclude[DirectMissingMethodProblem]("cats.effect.IO#FlatMap.copy"),
      ProblemFilters.exclude[DirectMissingMethodProblem]("cats.effect.IO#FlatMap.this"),
      ProblemFilters.exclude[DirectMissingMethodProblem](
        "cats.effect.IO#HandleErrorWith.apply"),
      ProblemFilters.exclude[DirectMissingMethodProblem]("cats.effect.IO#HandleErrorWith.copy"),
      ProblemFilters.exclude[DirectMissingMethodProblem]("cats.effect.IO#HandleErrorWith.this"),
      ProblemFilters.exclude[DirectMissingMethodProblem]("cats.effect.IO#Map.apply"),
      ProblemFilters.exclude[DirectMissingMethodProblem]("cats.effect.IO#Map.copy"),
      ProblemFilters.exclude[DirectMissingMethodProblem]("cats.effect.IO#Map.this"),
      ProblemFilters.exclude[DirectMissingMethodProblem]("cats.effect.IO#Uncancelable.apply"),
      ProblemFilters.exclude[DirectMissingMethodProblem]("cats.effect.IO#Uncancelable.copy"),
      ProblemFilters.exclude[DirectMissingMethodProblem]("cats.effect.IO#Uncancelable.this"),
      ProblemFilters.exclude[MissingClassProblem]("cats.effect.SyncIO$Delay$"),
      ProblemFilters.exclude[MissingClassProblem]("cats.effect.SyncIO$Delay"),
      ProblemFilters.exclude[DirectMissingMethodProblem]("cats.effect.IO#IOCont.apply"),
      ProblemFilters.exclude[DirectMissingMethodProblem]("cats.effect.IO#IOCont.copy"),
      ProblemFilters.exclude[DirectMissingMethodProblem]("cats.effect.IO#IOCont.this"),
      ProblemFilters.exclude[IncompatibleMethTypeProblem](
        "cats.effect.unsafe.IORuntimeCompanionPlatform.installGlobal"),
      // introduced by #2207, tracing for js
      ProblemFilters.exclude[IncompatibleMethTypeProblem](
        "cats.effect.tracing.Tracing.calculateTracingEvent"),
      ProblemFilters.exclude[Problem]("cats.effect.ByteStack.*"),
      // introduced by #2254, Check `WorkerThread` ownership before scheduling
      // changes to `cats.effect.unsafe` package private code
      ProblemFilters.exclude[DirectMissingMethodProblem](
        "cats.effect.unsafe.WorkStealingThreadPool.executeFiber"),
      // introduced by #2256, Hide the package private constructor for `IORuntime`
      // changes to `cats.effect.unsafe` package private code
      ProblemFilters.exclude[DirectMissingMethodProblem]("cats.effect.unsafe.IORuntime.this"),
      ProblemFilters.exclude[DirectMissingMethodProblem](
        "cats.effect.unsafe.IORuntime.<init>$default$6"),
      // introduced by #2312, Address issues with the blocking mechanism of the thread pool
      // changes to `cats.effect.unsafe` package private code
      ProblemFilters.exclude[DirectMissingMethodProblem]("cats.effect.unsafe.LocalQueue.drain"),
      // introduced by #2345, Overflow and batched queue unification
      // changes to `cats.effect.unsafe` package private code
      ProblemFilters.exclude[DirectMissingMethodProblem](
        "cats.effect.unsafe.HelperThread.this"),
      ProblemFilters.exclude[DirectMissingMethodProblem](
        "cats.effect.unsafe.LocalQueue.enqueue"),
      ProblemFilters.exclude[DirectMissingMethodProblem](
        "cats.effect.unsafe.WorkerThread.this"),
      // introduced by #2383, Revised `LocalQueue` metrics
      // changes to `cats.effect.unsafe` package private code
      ProblemFilters.exclude[DirectMissingMethodProblem](
        "cats.effect.unsafe.LocalQueue.getOverflowSpilloverCount"),
      ProblemFilters.exclude[DirectMissingMethodProblem](
        "cats.effect.unsafe.LocalQueue.getBatchedSpilloverCount"),
      ProblemFilters.exclude[DirectMissingMethodProblem]("cats.effect.unsafe.LocalQueue.drain"),
      // introduced by #2361, Bye bye helper thread
      // changes to `cats.effect.unsafe` package private code
      ProblemFilters.exclude[MissingClassProblem]("cats.effect.unsafe.HelperThread"),
      ProblemFilters.exclude[MissingClassProblem]("cats.effect.unsafe.LocalQueue$"),
      // introduced by #2434, Initialize tracing buffer if needed
      // changes to `cats.effect` package private code
      ProblemFilters.exclude[DirectMissingMethodProblem]("cats.effect.ArrayStack.copy"),
      // introduced by #2453, Masking without an `initMask` field
      // changes to `cats.effect` package private code
      ProblemFilters.exclude[DirectMissingMethodProblem](
        "cats.effect.IO#Uncancelable#UnmaskRunLoop.apply"),
      ProblemFilters.exclude[DirectMissingMethodProblem](
        "cats.effect.IO#Uncancelable#UnmaskRunLoop.copy"),
      ProblemFilters.exclude[DirectMissingMethodProblem](
        "cats.effect.IO#Uncancelable#UnmaskRunLoop.this"),
      // introduced by #2510, Fix weak bag for the blocking mechanism
      // changes to `cats.effect.unsafe` package private code
      ProblemFilters.exclude[IncompatibleMethTypeProblem](
        "cats.effect.unsafe.WorkerThread.this"),
      // introduced by #2513, Implement the active fiber tracking mechanism
      // changes to `cats.effect.unsafe` package private code
      ProblemFilters.exclude[DirectMissingMethodProblem](
        "cats.effect.unsafe.LocalQueue.dequeue"),
      ProblemFilters.exclude[DirectMissingMethodProblem](
        "cats.effect.unsafe.LocalQueue.enqueueBatch"),
      ProblemFilters.exclude[DirectMissingMethodProblem](
        "cats.effect.unsafe.LocalQueue.stealInto"),
      // introduced by #2673, Cross platform weak bag implementation
      // changes to `cats.effect.unsafe` package private code
      ProblemFilters.exclude[DirectMissingMethodProblem](
        "cats.effect.unsafe.WorkerThread.monitor"),
      // introduced by #2769, Simplify the transfer of WorkerThread data structures when blocking
      // changes to `cats.effect.unsafe` package private code
      ProblemFilters.exclude[MissingClassProblem]("cats.effect.unsafe.WorkerThread$"),
      ProblemFilters.exclude[MissingClassProblem]("cats.effect.unsafe.WorkerThread$Data"),
      // introduced by #2844, Thread local fallback weak bag
      // changes to `cats.effect.unsafe` package private code
      ProblemFilters.exclude[MissingClassProblem]("cats.effect.unsafe.SynchronizedWeakBag"),
      // introduced by #2873, The WSTP can run Futures just as fast as ExecutionContext.global
      // changes to `cats.effect.unsafe` package private code
      ProblemFilters.exclude[IncompatibleResultTypeProblem](
        "cats.effect.unsafe.LocalQueue.bufferForwarder"),
      ProblemFilters.exclude[IncompatibleResultTypeProblem](
        "cats.effect.unsafe.LocalQueue.dequeue"),
      ProblemFilters.exclude[IncompatibleMethTypeProblem](
        "cats.effect.unsafe.LocalQueue.enqueue"),
      ProblemFilters.exclude[IncompatibleMethTypeProblem](
        "cats.effect.unsafe.LocalQueue.enqueueBatch"),
      ProblemFilters.exclude[IncompatibleResultTypeProblem](
        "cats.effect.unsafe.LocalQueue.stealInto"),
      ProblemFilters.exclude[IncompatibleMethTypeProblem](
        "cats.effect.unsafe.WorkerThread.monitor"),
      ProblemFilters.exclude[IncompatibleMethTypeProblem](
        "cats.effect.unsafe.WorkerThread.reschedule"),
      ProblemFilters.exclude[IncompatibleMethTypeProblem](
        "cats.effect.unsafe.WorkerThread.schedule"),
      // introduced by #2868
      // added signaling from CallbackStack to indicate successful invocation
      ProblemFilters.exclude[DirectMissingMethodProblem]("cats.effect.CallbackStack.apply"),
      // introduced by #2869
      // package-private method
      ProblemFilters.exclude[DirectMissingMethodProblem]("cats.effect.IO.unsafeRunFiber"),
      // introduced by #4248
      // changes to package private code
      ProblemFilters.exclude[DirectMissingMethodProblem](
        "cats.effect.NonDaemonThreadLogger.isEnabled"),
      ProblemFilters.exclude[DirectMissingMethodProblem](
        "cats.effect.NonDaemonThreadLogger.sleepIntervalMillis"),
      ProblemFilters.exclude[DirectMissingMethodProblem](
        "cats.effect.NonDaemonThreadLogger.this"),
      ProblemFilters.exclude[MissingClassProblem]("cats.effect.NonDaemonThreadLogger$"),
      // introduced by #3284
      // internal API change
      ProblemFilters.exclude[IncompatibleMethTypeProblem]("cats.effect.CallbackStack.apply"),
      // introduced by #3324, which specialized CallbackStack for JS
      // internal API change
      ProblemFilters.exclude[DirectMissingMethodProblem](
        "cats.effect.CallbackStack.clearCurrent"),
      // #3393, ContState is a private class:
      ProblemFilters.exclude[MissingTypesProblem]("cats.effect.ContState"),
      ProblemFilters.exclude[DirectMissingMethodProblem]("cats.effect.ContState.result"),
      ProblemFilters.exclude[DirectMissingMethodProblem]("cats.effect.ContState.result_="),
      // #3393 and #3464, IOFiberConstants is a (package) private class/object:
      ProblemFilters.exclude[DirectMissingMethodProblem](
        "cats.effect.IOFiberConstants.ContStateInitial"),
      ProblemFilters.exclude[DirectMissingMethodProblem](
        "cats.effect.IOFiberConstants.ContStateWaiting"),
      ProblemFilters.exclude[DirectMissingMethodProblem](
        "cats.effect.IOFiberConstants.ContStateWinner"),
      ProblemFilters.exclude[DirectMissingMethodProblem](
        "cats.effect.IOFiberConstants.ContStateResult"),
      ProblemFilters.exclude[DirectMissingMethodProblem](
        "cats.effect.IOFiberConstants.ExecuteRunnableR"),
      ProblemFilters.exclude[ReversedMissingMethodProblem]("cats.effect.IOLocal.scope"),
      ProblemFilters.exclude[DirectMissingMethodProblem](
        "cats.effect.IOFiberConstants.ContStateResult"),
      // #3775, changes to internal timers APIs
      ProblemFilters.exclude[IncompatibleResultTypeProblem](
        "cats.effect.unsafe.TimerSkipList.insert"),
      ProblemFilters.exclude[IncompatibleResultTypeProblem](
        "cats.effect.unsafe.WorkerThread.sleep"),
      // #3787, internal utility that was no longer needed
      ProblemFilters.exclude[MissingClassProblem]("cats.effect.Thunk"),
      ProblemFilters.exclude[MissingClassProblem]("cats.effect.Thunk$"),
      // introduced by #3332, polling system
      ProblemFilters.exclude[DirectMissingMethodProblem](
        "cats.effect.unsafe.IORuntimeBuilder.this"),
      // introduced by #3695, which enabled fiber dumps on native
      ProblemFilters.exclude[MissingClassProblem](
        "cats.effect.unsafe.FiberMonitorCompanionPlatform"),
      // introduced by #3636, IOLocal propagation
      // IOLocal is a sealed trait
      ProblemFilters.exclude[ReversedMissingMethodProblem]("cats.effect.IOLocal.getOrDefault"),
      ProblemFilters.exclude[ReversedMissingMethodProblem]("cats.effect.IOLocal.set"),
      ProblemFilters.exclude[ReversedMissingMethodProblem]("cats.effect.IOLocal.reset"),
      ProblemFilters.exclude[ReversedMissingMethodProblem]("cats.effect.IOLocal.lens"),
      // this filter is particulary terrible, because it can also mask real issues :(
      ProblemFilters.exclude[DirectMissingMethodProblem]("cats.effect.IOLocal.lens")
    ) ++ {
      if (tlIsScala3.value) {
        // Scala 3 specific exclusions
        Seq(
          // introduced by #2769, Simplify the transfer of WorkerThread data structures when blocking
          // changes to `cats.effect.unsafe` package private code
          ProblemFilters.exclude[DirectMissingMethodProblem](
            "cats.effect.unsafe.WorkStealingThreadPool.localQueuesForwarder"),
          ProblemFilters.exclude[DirectMissingMethodProblem](
            "cats.effect.unsafe.WorkerThread.NullData"),
          // introduced by #2811, Support shutting down multiple runtimes
          // changes to `cats.effect.unsafe` package private code
          ProblemFilters.exclude[IncompatibleMethTypeProblem](
            "cats.effect.unsafe.ThreadSafeHashtable.put"),
          ProblemFilters.exclude[DirectMissingMethodProblem](
            "cats.effect.unsafe.IORuntime.apply"),
          ProblemFilters.exclude[DirectMissingMethodProblem](
            "cats.effect.unsafe.IORuntimeCompanionPlatform.apply"),
          ProblemFilters.exclude[IncompatibleMethTypeProblem](
            "cats.effect.unsafe.ThreadSafeHashtable.remove"),
          ProblemFilters.exclude[IncompatibleResultTypeProblem](
            "cats.effect.unsafe.ThreadSafeHashtable.unsafeHashtable"),
          ProblemFilters.exclude[IncompatibleResultTypeProblem](
            "cats.effect.unsafe.ThreadSafeHashtable.Tombstone"),
          ProblemFilters.exclude[DirectMissingMethodProblem](
            "cats.effect.unsafe.WorkStealingThreadPool.this"),
          // introduced by #2853, Configurable caching of blocking threads, properly
          // changes to `cats.effect.unsafe` package private code
          ProblemFilters.exclude[IncompatibleMethTypeProblem](
            "cats.effect.unsafe.WorkStealingThreadPool.this"),
          // introduced by #2873, The WSTP can run Futures just as fast as ExecutionContext.global
          // changes to `cats.effect.unsafe` package private code
          ProblemFilters.exclude[IncompatibleResultTypeProblem](
            "cats.effect.unsafe.WorkerThread.active"),
          ProblemFilters.exclude[IncompatibleMethTypeProblem](
            "cats.effect.unsafe.WorkerThread.active_="),
          ProblemFilters.exclude[DirectMissingMethodProblem](
            "cats.effect.unsafe.WorkStealingThreadPool.rescheduleFiber"),
          ProblemFilters.exclude[DirectMissingMethodProblem](
            "cats.effect.unsafe.WorkStealingThreadPool.scheduleFiber"),
          ProblemFilters.exclude[IncompatibleResultTypeProblem](
            "cats.effect.unsafe.WorkStealingThreadPool.stealFromOtherWorkerThread"),
          ProblemFilters.exclude[ReversedMissingMethodProblem](
            "cats.effect.unsafe.WorkStealingThreadPool.reschedule"),
          // introduced by #2857, when we properly turned on MiMa for Scala 3
          ProblemFilters.exclude[DirectMissingMethodProblem]("cats.effect.IOFiber.this"),
          ProblemFilters.exclude[DirectMissingMethodProblem]("cats.effect.IOFiber.cancel_="),
          ProblemFilters.exclude[DirectMissingMethodProblem]("cats.effect.IOFiber.join_="),
          ProblemFilters.exclude[DirectMissingMethodProblem](
            "cats.effect.IOFiberPlatform.interruptibleImpl"),
          ProblemFilters.exclude[DirectMissingMethodProblem](
            "cats.effect.unsafe.WorkStealingThreadPool.stealFromOtherWorkerThread"),
          ProblemFilters.exclude[FinalClassProblem](
            "cats.effect.unsafe.metrics.LocalQueueSampler"),
          ProblemFilters.exclude[DirectMissingMethodProblem](
            "cats.effect.unsafe.metrics.LocalQueueSampler.getOverflowSpilloverCount"),
          ProblemFilters.exclude[DirectMissingMethodProblem](
            "cats.effect.unsafe.metrics.LocalQueueSampler.getBatchedSpilloverCount"),
          ProblemFilters.exclude[DirectMissingMethodProblem](
            "cats.effect.unsafe.metrics.LocalQueueSamplerMBean.getOverflowSpilloverCount"),
          ProblemFilters.exclude[DirectMissingMethodProblem](
            "cats.effect.unsafe.metrics.LocalQueueSamplerMBean.getBatchedSpilloverCount"),
          ProblemFilters.exclude[DirectMissingMethodProblem](
            "cats.effect.unsafe.metrics.LocalQueueSamplerMBean.getTotalSpilloverCount"),
          ProblemFilters.exclude[DirectMissingMethodProblem](
            "cats.effect.unsafe.FiberMonitor.weakMapToSet"),
          ProblemFilters.exclude[DirectMissingMethodProblem](
            "cats.effect.unsafe.FiberMonitor.monitorSuspended"),
          ProblemFilters.exclude[DirectMissingMethodProblem](
            "cats.effect.unsafe.FiberMonitor.weakMapToSet"),
          ProblemFilters.exclude[IncompatibleMethTypeProblem](
            "cats.effect.unsafe.IORuntime.installGlobal"),
          ProblemFilters.exclude[DirectMissingMethodProblem](
            "cats.effect.unsafe.LocalQueue.EmptyDrain"),
          ProblemFilters.exclude[DirectMissingMethodProblem](
            "cats.effect.unsafe.WorkStealingThreadPool.notifyHelper"),
          ProblemFilters.exclude[DirectMissingMethodProblem](
            "cats.effect.unsafe.WorkStealingThreadPool.transitionHelperToParked"),
          ProblemFilters.exclude[DirectMissingMethodProblem](
            "cats.effect.unsafe.WorkStealingThreadPool.removeParkedHelper"),
          ProblemFilters.exclude[DirectMissingMethodProblem](
            "cats.effect.tracing.Tracing.bumpVersion"),
          ProblemFilters.exclude[DirectMissingMethodProblem](
            "cats.effect.tracing.Tracing.castEntry"),
          ProblemFilters.exclude[DirectMissingMethodProblem](
            "cats.effect.tracing.Tracing.match"),
          ProblemFilters.exclude[DirectMissingMethodProblem]("cats.effect.tracing.Tracing.put"),
          ProblemFilters.exclude[DirectMissingMethodProblem](
            "cats.effect.tracing.Tracing.version"),
          // introduced by #3012
          ProblemFilters.exclude[DirectMissingMethodProblem](
            "cats.effect.unsafe.WorkStealingThreadPool.this"),
          // annoying consequence of reverting #2473
          ProblemFilters.exclude[AbstractClassProblem]("cats.effect.ExitCode")
        )
      } else Seq()
    }
  )
  .jsSettings(
    libraryDependencies += "org.scala-js" %%% "scala-js-macrotask-executor" % MacrotaskExecutorVersion,
    mimaBinaryIssueFilters ++= {
      Seq(
        // introduced by #2857, when we properly turned on MiMa for Scala.js
        ProblemFilters.exclude[DirectMissingMethodProblem](
          "cats.effect.unsafe.ES2021FiberMonitor.monitorSuspended"),
        ProblemFilters.exclude[MissingClassProblem]("cats.effect.unsafe.IterableWeakMap"),
        ProblemFilters.exclude[MissingClassProblem]("cats.effect.unsafe.IterableWeakMap$"),
        ProblemFilters.exclude[MissingClassProblem](
          "cats.effect.unsafe.IterableWeakMap$Finalizer"),
        ProblemFilters.exclude[MissingClassProblem](
          "cats.effect.unsafe.IterableWeakMap$Finalizer$"),
        ProblemFilters.exclude[DirectMissingMethodProblem](
          "cats.effect.unsafe.NoOpFiberMonitor.monitorSuspended"),
        ProblemFilters.exclude[MissingClassProblem]("cats.effect.unsafe.WeakMap"),
        ProblemFilters.exclude[DirectMissingMethodProblem]("cats.effect.IO.interruptible"),
        ProblemFilters.exclude[DirectMissingMethodProblem](
          "cats.effect.IOFiberConstants.EvalOnR"),
        ProblemFilters.exclude[DirectMissingMethodProblem](
          "cats.effect.IOFiberConstants.AfterBlockingFailedR"),
        ProblemFilters.exclude[DirectMissingMethodProblem](
          "cats.effect.IOFiberConstants.AfterBlockingSuccessfulR"),
        ProblemFilters.exclude[DirectMissingMethodProblem](
          "cats.effect.IOFiberConstants.ChildMaskOffset"),
        ProblemFilters.exclude[DirectMissingMethodProblem](
          "cats.effect.IOFiberConstants.ChildMaskOffset"),
        ProblemFilters.exclude[DirectMissingMethodProblem](
          "cats.effect.IOFiberConstants.AfterBlockingSuccessfulR"),
        ProblemFilters.exclude[DirectMissingMethodProblem](
          "cats.effect.IOFiberConstants.AfterBlockingFailedR"),
        ProblemFilters.exclude[DirectMissingMethodProblem](
          "cats.effect.IOFiberConstants.EvalOnR"),
        ProblemFilters.exclude[MissingClassProblem](
          "cats.effect.unsafe.PolyfillExecutionContext"),
        ProblemFilters.exclude[MissingClassProblem](
          "cats.effect.unsafe.PolyfillExecutionContext$"),
        ProblemFilters.exclude[MissingClassProblem]("cats.effect.unsafe.WorkerThread"),
        ProblemFilters.exclude[Problem]("cats.effect.IOFiberConstants.*"),
        ProblemFilters.exclude[Problem]("cats.effect.SyncIOConstants.*"),
        // introduced by #3196. Changes in an internal API.
        ProblemFilters.exclude[DirectMissingMethodProblem](
          "cats.effect.unsafe.FiberAwareExecutionContext.liveFibers"),
        // introduced by #3222. Optimized ArrayStack internal API
        ProblemFilters.exclude[Problem]("cats.effect.ArrayStack*"),
        // mystery filters that became required in 3.4.0
        ProblemFilters.exclude[DirectMissingMethodProblem](
          "cats.effect.tracing.TracingConstants.*"),
        // introduced by #3225, which added the BatchingMacrotaskExecutor
        ProblemFilters.exclude[MissingClassProblem](
          "cats.effect.unsafe.FiberAwareExecutionContext"),
        ProblemFilters.exclude[IncompatibleMethTypeProblem](
          "cats.effect.unsafe.ES2021FiberMonitor.this"),
        // introduced by #3324, which specialized CallbackStack for JS
        // internal API change
        ProblemFilters.exclude[IncompatibleTemplateDefProblem]("cats.effect.CallbackStack"),
        // introduced by #3642, which optimized the BatchingMacrotaskExecutor
        ProblemFilters.exclude[MissingClassProblem](
          "cats.effect.unsafe.BatchingMacrotaskExecutor$executeBatchTaskRunnable$"),
        // introduced by #3695, which ported fiber monitoring to Native
        // internal API change
        ProblemFilters.exclude[MissingClassProblem]("cats.effect.unsafe.ES2021FiberMonitor")
      )
    },
    mimaBinaryIssueFilters ++= {
      if (tlIsScala3.value) {
        Seq(
          // introduced by #2857, when we properly turned on MiMa for Scala.js and Scala 3
          ProblemFilters.exclude[DirectMissingMethodProblem](
            "cats.effect.tracing.Tracing.bumpVersion"),
          ProblemFilters.exclude[DirectMissingMethodProblem](
            "cats.effect.tracing.Tracing.castEntry"),
          ProblemFilters.exclude[DirectMissingMethodProblem]("cats.effect.tracing.Tracing.get"),
          ProblemFilters.exclude[DirectMissingMethodProblem](
            "cats.effect.tracing.Tracing.match"),
          ProblemFilters.exclude[DirectMissingMethodProblem]("cats.effect.tracing.Tracing.put"),
          ProblemFilters.exclude[DirectMissingMethodProblem](
            "cats.effect.tracing.Tracing.remove"),
          ProblemFilters.exclude[DirectMissingMethodProblem](
            "cats.effect.tracing.Tracing.version"),
          ProblemFilters.exclude[MissingTypesProblem]("cats.effect.tracing.Tracing$"),
          ProblemFilters.exclude[DirectMissingMethodProblem](
            "cats.effect.tracing.Tracing.computeValue"),
          ProblemFilters.exclude[ReversedMissingMethodProblem](
            "cats.effect.unsafe.WorkStealingThreadPool.canExecuteBlockingCode"),
          ProblemFilters.exclude[ReversedMissingMethodProblem](
            "cats.effect.unsafe.FiberMonitor.monitorSuspended")
        )
      } else Seq()
    }
  )
  .nativeSettings(
    mimaBinaryIssueFilters ++= Seq(
      ProblemFilters.exclude[MissingClassProblem](
        "cats.effect.unsafe.PollingExecutorScheduler$SleepTask"),
      ProblemFilters.exclude[MissingClassProblem]("cats.effect.unsafe.QueueExecutorScheduler"),
      ProblemFilters.exclude[MissingClassProblem]("cats.effect.unsafe.QueueExecutorScheduler$")
    )
  )
  .disablePlugins(JCStressPlugin)

/**
 * Test support for the core project, providing various helpful instances like ScalaCheck
 * generators for IO and SyncIO.
 */
lazy val testkit = crossProject(JSPlatform, JVMPlatform, NativePlatform)
  .in(file("testkit"))
  .dependsOn(core, kernelTestkit)
  .settings(
    name := "cats-effect-testkit",
    libraryDependencies ++= Seq(
      "org.scalacheck" %%% "scalacheck" % ScalaCheckVersion,
      "org.specs2" %%% "specs2-core" % Specs2Version % Test
    )
  )
  .disablePlugins(JCStressPlugin)

/**
 * Unit tests for the core project, utilizing the support provided by testkit.
 */
lazy val tests: CrossProject = crossProject(JSPlatform, JVMPlatform, NativePlatform)
  .in(file("tests"))
  .dependsOn(core, laws % Test, kernelTestkit % Test, testkit % Test)
  .enablePlugins(NoPublishPlugin)
  .settings(
    name := "cats-effect-tests",
    libraryDependencies ++= Seq(
      "org.scalacheck" %%% "scalacheck" % ScalaCheckVersion,
      "org.specs2" %%% "specs2-scalacheck" % Specs2Version % Test,
      "org.typelevel" %%% "discipline-specs2" % DisciplineVersion % Test,
      "org.typelevel" %%% "cats-kernel-laws" % CatsVersion % Test
    ),
    githubWorkflowArtifactUpload := false
  )
  .jsSettings(
    Compile / scalaJSUseMainModuleInitializer := true,
    Compile / mainClass := Some("catseffect.examples.JSRunner"),
    // The default configured mapSourceURI is used for trace filtering
    scalacOptions ~= { _.filterNot(_.startsWith("-P:scalajs:mapSourceURI")) }
  )
  .jvmSettings(
<<<<<<< HEAD
    Test / fork := true,
    Test / javaOptions ++= Seq(
      "-Dcats.effect.ioLocalPropagation=true",
      s"-Dsbt.classpath=${(Test / fullClasspath).value.map(_.data.getAbsolutePath).mkString(File.pathSeparator)}"
    )
=======
    fork := true
>>>>>>> 8e38eda4
  )
  .nativeSettings(
    Compile / mainClass := Some("catseffect.examples.NativeRunner")
  )

def configureIOAppTests(p: Project): Project =
  p.enablePlugins(NoPublishPlugin, BuildInfoPlugin)
    .settings(
      Test / unmanagedSourceDirectories += (LocalRootProject / baseDirectory).value / "ioapp-tests" / "src" / "test" / "scala",
      libraryDependencies += "org.specs2" %%% "specs2-core" % Specs2Version % Test,
      buildInfoPackage := "cats.effect",
      buildInfoKeys ++= Seq(
        "jsRunner" -> (tests.js / Compile / fastOptJS / artifactPath).value,
        "nativeRunner" -> (tests.native / Compile / nativeLink / artifactPath).value
      )
    )

lazy val ioAppTestsJVM =
  project
    .in(file("ioapp-tests/.jvm"))
    .configure(configureIOAppTests)
    .settings(
      buildInfoKeys += "platform" -> "jvm",
      Test / fork := true,
      Test / javaOptions += s"-Dcatseffect.examples.classpath=${(tests.jvm / Compile / fullClasspath).value.map(_.data.getAbsolutePath).mkString(File.pathSeparator)}"
    )

lazy val ioAppTestsJS =
  project
    .in(file("ioapp-tests/.js"))
    .configure(configureIOAppTests)
    .settings(
      (Test / test) := (Test / test).dependsOn(tests.js / Compile / fastOptJS).value,
      buildInfoKeys += "platform" -> "js"
    )

lazy val ioAppTestsNative =
  project
    .in(file("ioapp-tests/.native"))
    .configure(configureIOAppTests)
    .settings(
      (Test / test) := (Test / test).dependsOn(tests.native / Compile / nativeLink).value,
      buildInfoKeys += "platform" -> "native"
    )

/**
 * Implementations lof standard functionality (e.g. Semaphore, Console, Queue) purely in terms
 * of the typeclasses, with no dependency on IO. In most cases, the *tests* for these
 * implementations will require IO, and thus those tests will be located within the core
 * project.
 */
lazy val std = crossProject(JSPlatform, JVMPlatform, NativePlatform)
  .in(file("std"))
  .dependsOn(kernel)
  .settings(
    name := "cats-effect-std",
    libraryDependencies ++= Seq(
      "org.scalacheck" %%% "scalacheck" % ScalaCheckVersion % Test,
      "org.specs2" %%% "specs2-scalacheck" % Specs2Version % Test
    ),
    mimaBinaryIssueFilters ++= {
      if (tlIsScala3.value) {
        Seq(
          ProblemFilters.exclude[DirectMissingMethodProblem](
            "cats.effect.std.Supervisor.apply$default$2")
        )
      } else Seq()
    },
    mimaBinaryIssueFilters ++=
      Seq(
        // introduced by #2604, Fix Console on JS
        // changes to `cats.effect.std` package private code
        ProblemFilters.exclude[MissingClassProblem]("cats.effect.std.Console$SyncConsole"),
        // introduced by #2951
        // added configurability to Supervisor's scope termination behavior
        // the following are package-private APIs
        ProblemFilters.exclude[IncompatibleMethTypeProblem](
          "cats.effect.std.Supervisor#State.add"),
        ProblemFilters.exclude[ReversedMissingMethodProblem](
          "cats.effect.std.Supervisor#State.add"),
        ProblemFilters.exclude[ReversedMissingMethodProblem](
          "cats.effect.std.Supervisor#State.joinAll"),
        // introduced by #3000
        // package-private or private stuff
        ProblemFilters.exclude[DirectMissingMethodProblem](
          "cats.effect.std.Queue#AbstractQueue.onOfferNoCapacity"),
        ProblemFilters.exclude[ReversedMissingMethodProblem](
          "cats.effect.std.Queue#AbstractQueue.onOfferNoCapacity"),
        ProblemFilters.exclude[DirectMissingMethodProblem](
          "cats.effect.std.Queue#BoundedQueue.onOfferNoCapacity"),
        ProblemFilters.exclude[DirectMissingMethodProblem](
          "cats.effect.std.Queue#CircularBufferQueue.onOfferNoCapacity"),
        ProblemFilters.exclude[DirectMissingMethodProblem](
          "cats.effect.std.Queue#DroppingQueue.onOfferNoCapacity"),
        // #3524, private class
        ProblemFilters.exclude[DirectMissingMethodProblem](
          "cats.effect.std.MapRef#ConcurrentHashMapImpl.keys"),
        // introduced by #3346
        // private stuff
        ProblemFilters.exclude[MissingClassProblem]("cats.effect.std.Mutex$Impl"),
        // introduced by #3347
        // private stuff
        ProblemFilters.exclude[MissingClassProblem]("cats.effect.std.AtomicCell$Impl"),
        // introduced by #3409
        // extracted UnsafeUnbounded private data structure
        ProblemFilters.exclude[MissingClassProblem]("cats.effect.std.Queue$UnsafeUnbounded"),
        ProblemFilters.exclude[MissingClassProblem](
          "cats.effect.std.Queue$UnsafeUnbounded$Cell"),
        // introduced by #3480
        // adds method to sealed Hotswap
        ProblemFilters.exclude[ReversedMissingMethodProblem]("cats.effect.std.Hotswap.get")
      )
  )
  .jsSettings(
    libraryDependencies += "org.scala-js" %%% "scala-js-macrotask-executor" % MacrotaskExecutorVersion % Test,
    mimaBinaryIssueFilters ++= Seq(
      // introduced by #2604, Fix Console on JS
      // changes to a static forwarder, which are meaningless on JS
      ProblemFilters.exclude[IncompatibleMethTypeProblem]("cats.effect.std.Console.make"),
      // introduced by #2905, Add a SecureRandom algebra
      // relocated a package-private class
      ProblemFilters.exclude[MissingClassProblem]("cats.effect.std.JavaSecureRandom"),
      ProblemFilters.exclude[MissingClassProblem]("cats.effect.std.JavaSecureRandom$")
    )
  )
  .disablePlugins(JCStressPlugin)

/**
 * A trivial pair of trivial example apps primarily used to show that IOApp works as a practical
 * runtime on both target platforms.
 */
lazy val example = crossProject(JSPlatform, JVMPlatform, NativePlatform)
  .in(file("example"))
  .dependsOn(core)
  .enablePlugins(NoPublishPlugin)
  .settings(name := "cats-effect-example")
  .jsSettings(scalaJSUseMainModuleInitializer := true)

/**
 * A trivial app to test GraalVM Native image with.
 */
lazy val graalVMExample = project
  .in(file("graalvm-example"))
  .dependsOn(core.jvm)
  .enablePlugins(NoPublishPlugin, NativeImagePlugin)
  .settings(
    name := "cats-effect-graalvm-example",
    nativeImageOptions ++= Seq("--no-fallback", "-H:+ReportExceptionStackTraces"),
    nativeImageInstalled := true
  )

/**
 * JMH benchmarks for IO and other things.
 */
lazy val benchmarks = project
  .in(file("benchmarks"))
  .dependsOn(core.jvm, std.jvm)
  .settings(
    name := "cats-effect-benchmarks",
    javaOptions ++= Seq(
      "-Dcats.effect.tracing.mode=none",
      "-Dcats.effect.tracing.exceptions.enhanced=false"))
  .enablePlugins(NoPublishPlugin, JmhPlugin)

lazy val stressTests = project
  .in(file("stress-tests"))
  .dependsOn(core.jvm, std.jvm)
  .settings(
    name := "cats-effect-stress-tests",
    Jcstress / version := "0.16"
  )
  .enablePlugins(NoPublishPlugin, JCStressPlugin)

lazy val docs = project
  .in(file("site-docs"))
  .dependsOn(core.jvm)
  .enablePlugins(MdocPlugin)
  .settings(tlFatalWarnings := { if (tlIsScala3.value) false else tlFatalWarnings.value })<|MERGE_RESOLUTION|>--- conflicted
+++ resolved
@@ -906,15 +906,8 @@
     scalacOptions ~= { _.filterNot(_.startsWith("-P:scalajs:mapSourceURI")) }
   )
   .jvmSettings(
-<<<<<<< HEAD
-    Test / fork := true,
-    Test / javaOptions ++= Seq(
-      "-Dcats.effect.ioLocalPropagation=true",
-      s"-Dsbt.classpath=${(Test / fullClasspath).value.map(_.data.getAbsolutePath).mkString(File.pathSeparator)}"
-    )
-=======
-    fork := true
->>>>>>> 8e38eda4
+    fork := true,
+    Test / javaOptions += "-Dcats.effect.ioLocalPropagation=true"
   )
   .nativeSettings(
     Compile / mainClass := Some("catseffect.examples.NativeRunner")
