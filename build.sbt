--- conflicted
+++ resolved
@@ -401,16 +401,13 @@
         "cats.effect.unsafe.LocalQueue.enqueue"),
       ProblemFilters.exclude[DirectMissingMethodProblem](
         "cats.effect.unsafe.WorkerThread.this"),
-<<<<<<< HEAD
       // introduced by #2383, Revised `LocalQueue` metrics
       // changes to `cats.effect.unsafe` package private code
       ProblemFilters.exclude[DirectMissingMethodProblem](
         "cats.effect.unsafe.LocalQueue.getOverflowSpilloverCount"),
       ProblemFilters.exclude[DirectMissingMethodProblem](
-        "cats.effect.unsafe.LocalQueue.getBatchedSpilloverCount")
-=======
+        "cats.effect.unsafe.LocalQueue.getBatchedSpilloverCount"),
       ProblemFilters.exclude[DirectMissingMethodProblem]("cats.effect.unsafe.LocalQueue.drain")
->>>>>>> 86a9e893
     )
   )
   .jvmSettings(
