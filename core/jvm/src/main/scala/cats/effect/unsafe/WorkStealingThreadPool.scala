/*
 * Copyright 2020-2022 Typelevel
 *
 * Licensed under the Apache License, Version 2.0 (the "License");
 * you may not use this file except in compliance with the License.
 * You may obtain a copy of the License at
 *
 *     http://www.apache.org/licenses/LICENSE-2.0
 *
 * Unless required by applicable law or agreed to in writing, software
 * distributed under the License is distributed on an "AS IS" BASIS,
 * WITHOUT WARRANTIES OR CONDITIONS OF ANY KIND, either express or implied.
 * See the License for the specific language governing permissions and
 * limitations under the License.
 */

/*
 * The pool management code in this class is heavily inspired by the `worker`
 * and `idle` code from the `tokio` runtime. The original source code in Rust is
 * licensed under the MIT license and available at:
 * https://docs.rs/crate/tokio/0.2.22/source/src/runtime/thread_pool/worker.rs
 * and
 * https://docs.rs/crate/tokio/0.2.22/source/src/runtime/thread_pool/idle.rs.
 *
 * For the design decisions behind the `tokio` runtime, please consult the
 * following resource:
 * https://tokio.rs/blog/2019-10-scheduler.
 */

package cats.effect
package unsafe

import cats.effect.tracing.TracingConstants

import scala.collection.mutable
import scala.concurrent.ExecutionContextExecutor
import scala.concurrent.duration.Duration

import java.util.Comparator
import java.util.concurrent.{ConcurrentSkipListSet, ThreadLocalRandom}
import java.util.concurrent.atomic.{AtomicBoolean, AtomicInteger}
import java.util.concurrent.locks.LockSupport

/**
 * Work-stealing thread pool which manages a pool of [[WorkerThread]] s for the specific purpose
 * of executing [[java.lang.Runnable]] instancess with work-stealing scheduling semantics.
 *
 * The thread pool starts with `threadCount` worker threads in the active state, looking to find
 * fibers to execute in their own local work stealing queues, or externally scheduled work
 * coming from the external queue.
 *
 * In the case that a worker thread cannot find work to execute in its own queue, or the
 * external queue, it asks for permission from the pool to enter the searching state, which
 * allows that thread to try and steal work from the other worker threads. The pool tries to
 * maintain at most `threadCount / 2` worker threads which are searching for work, to reduce
 * contention. Work stealing is tried using a linear search starting from a random worker thread
 * index.
 */
private[effect] final class WorkStealingThreadPool(
    threadCount: Int, // number of worker threads
    private[unsafe] val threadPrefix: String, // prefix for the name of worker threads
<<<<<<< HEAD
    private[unsafe] val runtimeBlockingExpiration: Duration,
    reportFailure0: Throwable => Unit
) extends ExecutionContextExecutor {
=======
    private[unsafe] val blockerThreadPrefix: String, // prefix for the name of worker threads currently in a blocking region
    self0: => IORuntime
) extends ExecutionContext {
>>>>>>> 3645d81a

  import TracingConstants._
  import WorkStealingThreadPoolConstants._

  /**
   * References to worker threads and their local queues.
   */
  private[this] val workerThreads: Array[WorkerThread] = new Array(threadCount)
  private[unsafe] val localQueues: Array[LocalQueue] = new Array(threadCount)
  private[unsafe] val parkedSignals: Array[AtomicBoolean] = new Array(threadCount)
  private[unsafe] val fiberBags: Array[WeakBag[Runnable]] = new Array(threadCount)

  /**
   * Atomic variable for used for publishing changes to the references in the `workerThreads`
   * array. Worker threads can be changed whenever blocking code is encountered on the pool.
   * When a worker thread is about to block, it spawns a new worker thread that would replace
   * it, transfers the local queue to it and proceeds to run the blocking code, after which it
   * exits.
   */
  private[this] val workerThreadPublisher: AtomicBoolean = new AtomicBoolean(false)

  private[this] val externalQueue: ScalQueue[AnyRef] =
    new ScalQueue(threadCount << 2)

  /**
   * Represents two unsigned 16 bit integers. The 16 most significant bits track the number of
   * active (unparked) worker threads. The 16 least significant bits track the number of worker
   * threads that are searching for work to steal from other worker threads.
   */
  private[this] val state: AtomicInteger = new AtomicInteger(threadCount << UnparkShift)

  private[unsafe] val cachedThreads: ConcurrentSkipListSet[WorkerThread] =
    new ConcurrentSkipListSet(Comparator.comparingInt[WorkerThread](_.nameIndex))

  /**
   * The shutdown latch of the work stealing thread pool.
   */
  private[unsafe] val done: AtomicBoolean = new AtomicBoolean(false)

  private[unsafe] val blockedWorkerThreadCounter: AtomicInteger = new AtomicInteger(0)
  private[unsafe] val blockedWorkerThreadNamingIndex: AtomicInteger = new AtomicInteger(0)

  // Thread pool initialization block.
  {
    // Set up the worker threads.
    var i = 0
    while (i < threadCount) {
      val queue = new LocalQueue()
      localQueues(i) = queue
      val parkedSignal = new AtomicBoolean(false)
      parkedSignals(i) = parkedSignal
      val index = i
      val fiberBag = new WeakBag[Runnable]()
      fiberBags(i) = fiberBag
      val thread =
        new WorkerThread(index, queue, parkedSignal, externalQueue, fiberBag, this)
      workerThreads(i) = thread
      i += 1
    }

    // Publish the worker threads.
    workerThreadPublisher.set(true)

    // Start the worker threads.
    i = 0
    while (i < threadCount) {
      workerThreads(i).start()
      i += 1
    }
  }

  /**
   * Tries to steal work from other worker threads. This method does a linear search of the
   * worker threads starting at a random index. If the stealing attempt was unsuccessful, this
   * method falls back to checking the external queue.
   *
   * @param dest
   *   the index of the worker thread attempting to steal work from other worker threads (used
   *   to avoid stealing from its own local queue)
   * @param random
   *   a reference to an uncontended source of randomness, to be passed along to the striped
   *   concurrent queues when executing their enqueue operations
   * @param destWorker
   *   a reference to the destination worker thread, used for setting the active fiber reference
   * @return
   *   a fiber instance to execute instantly in case of a successful steal
   */
  private[unsafe] def stealFromOtherWorkerThread(
      dest: Int,
      random: ThreadLocalRandom,
      destWorker: WorkerThread): Runnable = {
    val destQueue = localQueues(dest)
    val from = random.nextInt(threadCount)

    var i = 0
    while (i < threadCount) {
      // Compute the index of the thread to steal from.
      val index = (from + i) % threadCount

      if (index != dest) {
        // Do not steal from yourself.
        val res = localQueues(index).stealInto(destQueue, destWorker)
        if (res != null) {
          // Successful steal. Return the next fiber to be executed.
          return res
        }
      }

      i += 1
    }

    // The worker thread could not steal any work. Fall back to checking the
    // external queue.
    val element = externalQueue.poll(random)
    if (element.isInstanceOf[Array[Runnable]]) {
      val batch = element.asInstanceOf[Array[Runnable]]
      destQueue.enqueueBatch(batch, destWorker)
    } else if (element.isInstanceOf[Runnable]) {
      val fiber = element.asInstanceOf[Runnable]

      if (isStackTracing) {
        destWorker.active = fiber
        parkedSignals(dest).lazySet(false)
      }

      fiber
    } else {
      null
    }
  }

  /**
   * Potentially unparks a worker thread.
   *
   * @param random
   *   a reference to an uncontended source of randomness, to be passed along to the striped
   *   concurrent queues when executing their enqueue operations
   */
  private[unsafe] def notifyParked(random: ThreadLocalRandom): Boolean = {
    // Find a worker thread to unpark.
    if (!notifyShouldWakeup()) {
      // There are enough searching and/or running worker threads.
      // Unparking a new thread would probably result in unnecessary contention.
      return false
    }

    // Unpark a worker thread.
    val from = random.nextInt(threadCount)
    var i = 0
    while (i < threadCount) {
      val index = (from + i) % threadCount

      val signal = parkedSignals(index)
      if (signal.getAndSet(false)) {
        // Update the state so that a thread can be unparked.
        // Here we are updating the 16 most significant bits, which hold the
        // number of active threads, as well as incrementing the number of
        // searching worker threads (unparked worker threads are implicitly
        // allowed to search for work in the local queues of other worker
        // threads).
        state.getAndAdd(DeltaSearching)
        // Fetch the latest references to the worker threads before doing the
        // actual unparking. There is no danger of a race condition where the
        // parked signal has been successfully marked as unparked but the
        // underlying worker thread reference has changed, because a worker thread
        // can only be replaced right before executing blocking code, at which
        // point it is already unparked and entering this code region is thus
        // impossible.
        workerThreadPublisher.get()
        val worker = workerThreads(index)
        LockSupport.unpark(worker)
        return true
      }

      i += 1
    }

    false
  }

  /**
   * Checks the number of active and searching worker threads and decides whether another thread
   * should be notified of new work.
   *
   * Should wake up another worker thread when there are 0 searching threads and fewer than
   * `threadCount` active threads.
   *
   * @return
   *   `true` if a parked worker thread should be woken up, `false` otherwise
   */
  private[this] def notifyShouldWakeup(): Boolean = {
    val st = state.get()
    (st & SearchMask) == 0 && ((st & UnparkMask) >>> UnparkShift) < threadCount
  }

  /**
   * Notifies a thread if there are fibers available for stealing in any of the local queues, or
   * in the external queue.
   *
   * @param random
   *   a reference to an uncontended source of randomness, to be passed along to the striped
   *   concurrent queues when executing their enqueue operations
   */
  private[unsafe] def notifyIfWorkPending(random: ThreadLocalRandom): Unit = {
    var i = 0
    while (i < threadCount) {
      // Check each worker thread for available work that can be stolen.
      if (localQueues(i).nonEmpty()) {
        notifyParked(random)
        return
      }
      i += 1
    }

    // If no work was found in the local queues of the worker threads, look for
    // work in the external queue.
    if (externalQueue.nonEmpty()) {
      notifyParked(random)
      ()
    }
  }

  /**
   * Decides whether a worker thread is allowed to enter the searching state where it can look
   * for work to steal from other worker threads.
   *
   * @return
   *   `true` if the requesting worker thread should be allowed to search for work to steal from
   *   other worker threads, `false` otherwise
   */
  private[unsafe] def transitionWorkerToSearching(): Boolean = {
    val st = state.get()

    // Try to keep at most around 50% threads that are searching for work, to
    // reduce unnecessary contention. It is not exactly 50%, but it is a good
    // enough approximation.
    if (2 * (st & SearchMask) >= threadCount) {
      // There are enough searching worker threads. Do not allow this thread to
      // enter the searching state.
      false
    } else {
      // Allow this thread to enter the searching state (increment the number of
      // searching threads).
      state.getAndIncrement()
      true
    }
  }

  /**
   * Deregisters the current worker thread from the set of searching threads and asks for help
   * with the local queue if necessary.
   *
   * @param random
   *   a reference to an uncontended source of randomness, to be passed along to the striped
   *   concurrent queues when executing their enqueue operations
   */
  private[unsafe] def transitionWorkerFromSearching(random: ThreadLocalRandom): Unit = {
    // Decrement the number of searching worker threads.
    val prev = state.getAndDecrement()
    if (prev == 1) {
      // If this was the only searching thread, wake a thread up to potentially help out
      // with the local work queue.
      notifyParked(random)
      ()
    }
  }

  /**
   * Updates the internal state to mark the given worker thread as parked.
   *
   * @return
   *   `true` if the given worker thread was the last searching thread, `false` otherwise
   */
  private[unsafe] def transitionWorkerToParkedWhenSearching(): Boolean = {
    // Decrement the number of unparked and searching threads simultaneously
    // since this thread was searching prior to parking.
    val prev = state.getAndAdd(-DeltaSearching)
    (prev & SearchMask) == 1
  }

  /**
   * Updates the internal state to mark the given worker thread as parked.
   *
   * @note
   *   This method is intentionally duplicated, to accomodate the unconditional code paths in
   *   the [[WorkerThread]] runloop.
   */
  private[unsafe] def transitionWorkerToParked(): Unit = {
    // Decrement the number of unparked threads only.
    state.getAndAdd(-DeltaNotSearching)
    ()
  }

  /**
   * Replaces the blocked worker thread with the provided index with a clone.
   *
   * @param index
   *   the worker thread index at which the replacement will take place
   * @param newWorker
   *   the new worker thread instance to be installed at the provided index
   */
  private[unsafe] def replaceWorker(index: Int, newWorker: WorkerThread): Unit = {
    workerThreads(index) = newWorker
    workerThreadPublisher.lazySet(true)
  }

  /**
   * Rechedules a [[java.lang.Runnable]] on this thread pool.
   *
   * If the request comes from a [[WorkerThread]], depending on the current load, the task can
   * be scheduled for immediate execution on the worker thread, potentially bypassing the local
   * queue and reducing the stealing pressure.
   *
   * If the request comes from a [[HelperTread]] or an external thread, the fiber is enqueued on
   * the external queue. Furthermore, if the request comes from an external thread, worker
   * threads are notified of new work.
   *
   * @param runnable
   *   the runnable to be executed on the thread pool
   */
  private[effect] def reschedule(runnable: Runnable): Unit = {
    val pool = this
    val thread = Thread.currentThread()

    if (thread.isInstanceOf[WorkerThread]) {
      val worker = thread.asInstanceOf[WorkerThread]
      if (worker.isOwnedBy(pool)) {
        worker.reschedule(runnable)
      } else {
        scheduleExternal(runnable)
      }
    } else {
      scheduleExternal(runnable)
    }
  }

  /**
   * Checks if the blocking code can be executed in the current context (only returns true for
   * worker threads that belong to this execution context).
   */
  private[effect] def canExecuteBlockingCode(): Boolean = {
    val thread = Thread.currentThread()
    if (thread.isInstanceOf[WorkerThread]) {
      val worker = thread.asInstanceOf[WorkerThread]
      worker.canExecuteBlockingCodeOn(this)
    } else {
      false
    }
  }

  /**
   * Schedules a fiber for execution on this thread pool originating from an external thread (a
   * thread which is not owned by this thread pool).
   *
   * @param fiber
   *   the fiber to be executed on the thread pool
   */
  private[this] def scheduleExternal(fiber: Runnable): Unit = {
    val random = ThreadLocalRandom.current()
    externalQueue.offer(fiber, random)
    notifyParked(random)
    ()
  }

  /**
   * Returns a snapshot of the fibers currently live on this thread pool.
   *
   * @return
   *   a 3-tuple consisting of the set of fibers on the external queue, a map associating worker
   *   threads to the currently active fiber and fibers enqueued on the local queue of that
   *   worker thread and a set of suspended fibers tracked by this thread pool
   */
  private[unsafe] def liveFibers()
      : (Set[Runnable], Map[WorkerThread, (Option[Runnable], Set[Runnable])], Set[Runnable]) = {
    val externalFibers = externalQueue.snapshot().flatMap {
      case batch: Array[Runnable] => batch.toSet[Runnable]
      case fiber: Runnable => Set[Runnable](fiber)
      case _ => Set.empty[Runnable]
    }

    val map = mutable.Map.empty[WorkerThread, (Option[Runnable], Set[Runnable])]
    val suspended = mutable.Set.empty[Runnable]

    var i = 0
    while (i < threadCount) {
      val localFibers = localQueues(i).snapshot()
      val worker = workerThreads(i)
      val _ = parkedSignals(i).get()
      val active = Option(worker.active)
      map += (worker -> (active -> localFibers))
      suspended ++= worker.suspendedSnapshot()
      i += 1
    }

    (externalFibers, map.toMap, suspended.toSet)
  }

  /**
   * Executes a [[java.lang.Runnable]] on the [[WorkStealingThreadPool]].
   *
   * If the request comes from a [[WorkerThread]], the task is enqueued on the local queue of
   * that thread.
   *
   * If the request comes from a [[HelperTread]] or an external thread, the task is enqueued on
   * the external queue. Furthermore, if the request comes from an external thread, worker
   * threads are notified of new work.
   *
   * This method fulfills the `ExecutionContext` interface.
   *
   * @param runnable
   *   the runnable to be executed
   */
  override def execute(runnable: Runnable): Unit = {
    val pool = this
    val thread = Thread.currentThread()

    if (thread.isInstanceOf[WorkerThread]) {
      val worker = thread.asInstanceOf[WorkerThread]
      if (worker.isOwnedBy(pool)) {
        worker.schedule(runnable)
      } else {
        scheduleExternal(runnable)
      }
    } else {
      scheduleExternal(runnable)
    }
  }

  /**
   * Reports unhandled exceptions and errors according to the configured handler.
   *
   * This method fulfills the `ExecutionContext` interface.
   *
   * @param cause
   *   the unhandled throwable instances
   */
  override def reportFailure(cause: Throwable): Unit = reportFailure0(cause)

  /**
   * Shut down the thread pool and clean up the pool state. Calling this method after the pool
   * has been shut down has no effect.
   */
  def shutdown(): Unit = {
    // Clear the interrupt flag.
    Thread.interrupted()

    // Execute the shutdown logic only once.
    if (done.compareAndSet(false, true)) {
      // Send an interrupt signal to each of the worker threads.
      workerThreadPublisher.get()

      // Note: while loops and mutable variables are used throughout this method
      // to avoid allocations of objects, since this method is expected to be
      // executed mostly in situations where the thread pool is shutting down in
      // the face of unhandled exceptions or as part of the whole JVM exiting.
      var i = 0
      while (i < threadCount) {
        workerThreads(i).interrupt()
        i += 1
      }

      // Clear the interrupt flag.
      Thread.interrupted()

      var t: WorkerThread = null
      while ({
        t = cachedThreads.pollFirst()
        t ne null
      }) {
        t.interrupt()
      }

      // Drain the external queue.
      externalQueue.clear()
      Thread.currentThread().interrupt()
    }
  }

  /*
   * What follows is a collection of methos used in the implementation of the
   * `cats.effect.unsafe.metrics.ComputePoolSamplerMBean` interface.
   */

  /**
   * Returns the number of [[WorkerThread]] instances backing the [[WorkStealingThreadPool]].
   *
   * @note
   *   This is a fixed value, as the [[WorkStealingThreadPool]] has a fixed number of worker
   *   threads.
   *
   * @return
   *   the number of worker threads backing the compute pool
   */
  private[unsafe] def getWorkerThreadCount(): Int =
    threadCount

  /**
   * Returns the number of active [[WorkerThread]] instances currently executing fibers on the
   * compute thread pool.
   *
   * @return
   *   the number of active worker threads
   */
  private[unsafe] def getActiveThreadCount(): Int = {
    val st = state.get()
    (st & UnparkMask) >>> UnparkShift
  }

  /**
   * Returns the number of [[WorkerThread]] instances currently searching for fibers to steal
   * from other worker threads.
   *
   * @return
   *   the number of worker threads searching for work
   */
  private[unsafe] def getSearchingThreadCount(): Int = {
    val st = state.get()
    st & SearchMask
  }

  /**
   * Returns the number of [[WorkerThread]] instances which are currently blocked due to running
   * blocking actions on the compute thread pool.
   *
   * @return
   *   the number of blocked worker threads
   */
  private[unsafe] def getBlockedWorkerThreadCount(): Int =
    blockedWorkerThreadCounter.get()

  /**
   * Returns the total number of fibers enqueued on all local queues.
   *
   * @return
   *   the total number of fibers enqueued on all local queues
   */
  private[unsafe] def getLocalQueueFiberCount(): Long =
    localQueues.map(_.size().toLong).sum

  /**
   * Returns the number of fibers which are currently asynchronously suspended.
   *
   * @note
   *   This counter is not synchronized due to performance reasons and might be reporting
   *   out-of-date numbers.
   *
   * @return
   *   the number of asynchronously suspended fibers
   */
  private[unsafe] def getSuspendedFiberCount(): Long =
    workerThreads.map(_.getSuspendedFiberCount().toLong).sum
}<|MERGE_RESOLUTION|>--- conflicted
+++ resolved
@@ -59,15 +59,10 @@
 private[effect] final class WorkStealingThreadPool(
     threadCount: Int, // number of worker threads
     private[unsafe] val threadPrefix: String, // prefix for the name of worker threads
-<<<<<<< HEAD
+    private[unsafe] val blockerThreadPrefix: String, // prefix for the name of worker threads currently in a blocking region
     private[unsafe] val runtimeBlockingExpiration: Duration,
     reportFailure0: Throwable => Unit
 ) extends ExecutionContextExecutor {
-=======
-    private[unsafe] val blockerThreadPrefix: String, // prefix for the name of worker threads currently in a blocking region
-    self0: => IORuntime
-) extends ExecutionContext {
->>>>>>> 3645d81a
 
   import TracingConstants._
   import WorkStealingThreadPoolConstants._
