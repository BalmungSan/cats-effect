--- conflicted
+++ resolved
@@ -41,11 +41,7 @@
  * system when compared to a fixed size thread pool whose worker threads all draw tasks from a
  * single global work queue.
  */
-<<<<<<< HEAD
-private[effect] final class WorkerThread[P](
-=======
-private final class WorkerThread[P <: AnyRef](
->>>>>>> 2d89990e
+private[effect] final class WorkerThread[P <: AnyRef](
     idx: Int,
     // Local queue instance with exclusive write access.
     private[this] var queue: LocalQueue,
