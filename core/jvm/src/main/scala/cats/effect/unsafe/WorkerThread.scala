/*
 * Copyright 2020-2022 Typelevel
 *
 * Licensed under the Apache License, Version 2.0 (the "License");
 * you may not use this file except in compliance with the License.
 * You may obtain a copy of the License at
 *
 *     http://www.apache.org/licenses/LICENSE-2.0
 *
 * Unless required by applicable law or agreed to in writing, software
 * distributed under the License is distributed on an "AS IS" BASIS,
 * WITHOUT WARRANTIES OR CONDITIONS OF ANY KIND, either express or implied.
 * See the License for the specific language governing permissions and
 * limitations under the License.
 */

package cats.effect
package unsafe

import cats.effect.tracing.TracingConstants

import scala.annotation.switch
import scala.concurrent.{BlockContext, CanAwait}
<<<<<<< HEAD
import scala.concurrent.duration.FiniteDuration
=======
import scala.concurrent.duration.Duration
import scala.util.control.NonFatal
>>>>>>> 5ba55435

import java.util.concurrent.{ArrayBlockingQueue, ThreadLocalRandom}
import java.util.concurrent.atomic.AtomicBoolean
import java.util.concurrent.locks.LockSupport

/**
 * Implementation of the worker thread at the heart of the [[WorkStealingThreadPool]].
 *
 * Each worker thread is assigned exclusive write access to a single [[LocalQueue]] instance of
 * [[java.lang.Runnable]] references which other worker threads can steal when they run out of
 * work in their local queue.
 *
 * The existence of multiple work queues dramatically reduces contention in a highly parallel
 * system when compared to a fixed size thread pool whose worker threads all draw tasks from a
 * single global work queue.
 */
private final class WorkerThread(
    idx: Int,
    // Local queue instance with exclusive write access.
    private[this] var queue: LocalQueue,
    // The state of the `WorkerThread` (parked/unparked).
    private[this] var parked: AtomicBoolean,
    // External queue used by the local queue for offloading excess fibers, as well as
    // for drawing fibers when the local queue is exhausted.
    private[this] val external: ScalQueue[AnyRef],
    // A worker-thread-local weak bag for tracking suspended fibers.
    private[this] var fiberBag: WeakBag[Runnable],
    // Reference to the `WorkStealingThreadPool` in which this thread operates.
    private[this] val pool: WorkStealingThreadPool)
    extends Thread
    with BlockContext {

  import TracingConstants._
  import WorkStealingThreadPoolConstants._

  // Index assigned by the `WorkStealingThreadPool` for identification purposes.
  private[this] var _index: Int = idx

  /**
   * Uncontented source of randomness. By default, `java.util.Random` is thread safe, which is a
   * feature we do not need in this class, as the source of randomness is completely isolated to
   * each instance of `WorkerThread`. The instance is obtained only once at the beginning of
   * this method, to avoid the cost of the `ThreadLocal` mechanism at runtime.
   */
  private[this] var random: ThreadLocalRandom = _

  /**
   * A mutable reference to a fiber which is used to bypass the local queue when a `cede`
   * operation would enqueue a fiber to the empty local queue and then proceed to dequeue the
   * same fiber again from the queue. This not only avoids unnecessary synchronization, but also
   * avoids notifying other worker threads that new work has become available, even though
   * that's not true in tis case.
   */
  private[this] var cedeBypass: Runnable = _

  /**
   * A flag which is set whenever a blocking code region is entered. This is useful for
   * detecting nested blocking regions, in order to avoid unnecessarily spawning extra
   * [[WorkerThread]] s.
   */
  private[this] var blocking: Boolean = false

  /**
   * Holds a reference to the fiber currently being executed by this worker thread. This field
   * is sometimes published by the `head` and `tail` of the [[LocalQueue]] and sometimes by the
   * `parked` signal of this worker thread. Threads that want to observe this value should read
   * both synchronization variables.
   */
  private[this] var _active: Runnable = _

  private val indexTransfer: ArrayBlockingQueue[Integer] = new ArrayBlockingQueue(1)
  private[this] val runtimeBlockingExpiration: Duration = pool.runtimeBlockingExpiration

  val nameIndex: Int = pool.blockedWorkerThreadNamingIndex.incrementAndGet()

  private[this] val sleepersQueue: SleepersQueue = SleepersQueue.empty

  // Constructor code.
  {
    // Worker threads are daemon threads.
    setDaemon(true)

    val prefix = pool.threadPrefix
    // Set the name of this thread.
    setName(s"$prefix-$nameIndex")
  }

  /**
   * Schedules the fiber for execution at the back of the local queue and notifies the work
   * stealing pool of newly available work.
   *
   * @param fiber
   *   the fiber to be scheduled on the local queue
   */
  def schedule(fiber: Runnable): Unit = {
    val rnd = random
    queue.enqueue(fiber, external, rnd)
    pool.notifyParked(rnd)
    ()
  }

  /**
   * Specifically supports the `cede` and `autoCede` mechanisms of the [[java.lang.Runnable]]
   * runloop. In the case where the local queue is empty prior to enqueuing the argument fiber,
   * the local queue is bypassed, which saves a lot of unnecessary atomic load/store operations
   * as well as a costly wake up of another thread for which there is no actual work. On the
   * other hand, if the local queue is not empty, this method enqueues the argument fiber on the
   * local queue, wakes up another thread to potentially help out with the available fibers and
   * continues with the worker thread run loop.
   *
   * @param fiber
   *   the fiber that `cede`s/`autoCede`s
   */
  def reschedule(fiber: Runnable): Unit = {
    if ((cedeBypass eq null) && queue.isEmpty()) {
      cedeBypass = fiber
    } else {
      schedule(fiber)
    }
  }

  def sleep(delay: FiniteDuration, callback: Right[Nothing, Unit] => Unit): Runnable = {
    val sleepers = sleepersQueue
    val scb = SleepCallback.create(delay, callback, System.nanoTime(), sleepers)
    sleepers += scb
    scb
  }

  /**
   * Checks whether this [[WorkerThread]] operates within the [[WorkStealingThreadPool]]
   * provided as an argument to this method. The implementation checks whether the provided
   * [[WorkStealingThreadPool]] matches the reference of the pool provided when this
   * [[WorkerThread]] was constructed.
   *
   * @note
   *   When blocking code is being executed on this worker thread, it is important to delegate
   *   all scheduling operation to the external queue because at that point, the blocked worker
   *   thread has already been replaced by a new worker thread instance which owns the local
   *   queue and so, the current worker thread must be treated as an external thread.
   *
   * @param threadPool
   *   a work stealing thread pool reference
   * @return
   *   `true` if this worker thread is owned by the provided work stealing thread pool, `false`
   *   otherwise
   */
  def isOwnedBy(threadPool: WorkStealingThreadPool): Boolean =
    (pool eq threadPool) && !blocking

  /**
   * Checks whether this [[WorkerThread]] operates within the [[WorkStealingThreadPool]]
   * provided as an argument to this method. The implementation checks whether the provided
   * [[WorkStealingThreadPool]] matches the reference of the pool provided when this
   * [[WorkerThread]] was constructed.
   *
   * @param threadPool
   *   a work stealing thread pool reference
   * @return
   *   `true` if this worker thread is owned by the provided work stealing thread pool, `false`
   *   otherwise
   */
  def canExecuteBlockingCodeOn(threadPool: WorkStealingThreadPool): Boolean =
    pool eq threadPool

  /**
   * Registers a suspended fiber.
   *
   * @param fiber
   *   the suspended fiber to be registered
   * @return
   *   a handle for deregistering the fiber on resumption
   */
  def monitor(fiber: Runnable): WeakBag.Handle =
    fiberBag.insert(fiber)

  /**
   * The index of the worker thread.
   */
  private[unsafe] def index: Int =
    _index

  /**
   * A reference to the active fiber.
   */
  private[unsafe] def active: Runnable =
    _active

  /**
   * Sets the active fiber reference.
   *
   * @param fiber
   *   the new active fiber
   */
  private[unsafe] def active_=(fiber: Runnable): Unit = {
    _active = fiber
  }

  /**
   * Returns a snapshot of suspended fibers tracked by this worker thread.
   *
   * @return
   *   a set of suspended fibers tracked by this worker thread
   */
  private[unsafe] def suspendedSnapshot(): Set[Runnable] =
    fiberBag.toSet

  /**
   * The run loop of the [[WorkerThread]].
   */
  override def run(): Unit = {
    val self = this
    random = ThreadLocalRandom.current()
    val rnd = random
    val sleepers = sleepersQueue
    val RightUnit = IOFiber.RightUnit

    /*
     * A counter (modulo `ExternalQueueTicks`) which represents the
     * `WorkerThread` finite state machine. The following values have special
     * semantics explained here:
     *
     *   0: To increase the fairness towards fibers scheduled by threads which
     *      are external to the `WorkStealingThreadPool`, every
     *      `ExternalQueueTicks` number of iterations, the external queue takes
     *      precedence over the local queue.
     *
     *      If a fiber is successfully dequeued from the external queue, it will
     *      be executed immediately. If a batch of fibers is dequeued instead,
     *      the whole batch is enqueued on the local queue and other worker
     *      threads are notified of existing work available for stealing. The
     *      `WorkerThread` unconditionally transitions to executing fibers from
     *      the local queue (state value 4 and larger).
     *
     *      This state occurs "naturally" after a certain number of executions
     *      from the local queue (when the state value wraps around modulo
     *      `ExternalQueueTicks`).
     *
     *   1: Fall back to checking the external queue after a failed dequeue from
     *      the local queue. Depending on the outcome of this check, the
     *      `WorkerThread` transitions to executing fibers from the local queue
     *      in the case of a successful dequeue from the external queue (state
     *      value 4 and larger). Otherwise, the `WorkerThread` continues with
     *      asking for permission to steal from other `WorkerThread`s.
     *
     *      Depending on the outcome of this request, the `WorkerThread` starts
     *      looking for fibers to steal from the local queues of other worker
     *      threads (if permission was granted, state value 2), or parks
     *      directly. In this case, there is less bookkeeping to be done
     *      compared to the case where a worker was searching for work prior to
     *      parking. After the worker thread has been unparked, it transitions
     *      to looking for work in the external queue (state value 3) while also
     *      holding a permission to steal fibers from other worker threads.
     *
     *   2: The `WorkerThread` has been allowed to steal fibers from other
     *      worker threads. If the attempt is successful, the first fiber is
     *      executed directly and the `WorkerThread` transitions to executing
     *      fibers from the local queue (state value 4 and larger). If the
     *      attempt is unsuccessful, the worker thread announces to the pool
     *      that it was unable to find any work and parks.
     *
     *   3: The `WorkerThread` has been unparked an is looking for work in the
     *      external queue. If it manages to find work there, it announces to
     *      the work stealing thread pool that it is no longer searching for
     *      work and continues to execute fibers from the local queue (state
     *      value 4 and larger). Otherwise, it transitions to searching for work
     *      to steal from the local queues of other worker threads because the
     *      permission to steal is implicitly held by threads that have been
     *      unparked (state value 2).
     *
     *   4 and larger: Look for fibers to execute in the local queue. In case
     *      of a successful dequeue from the local queue, increment the state
     *      value. In case of a failed dequeue from the local queue, transition
     *      to looking for fibers in the external queue (state value 1).
     *
     * A note on the implementation. Some of the states seem like they have
     * overlapping logic. This is indeed true, but it is a conscious decision.
     * The logic is carefully unrolled and compiled into a shallow `tableswitch`
     * instead of a deeply nested sequence of `if/else` statements. This change
     * has lead to a non-negligible 15-20% increase in single-threaded
     * performance.
     */
    var state = 4

    val done = pool.done

    def parkLoop(): Unit = {
      var cont = true
      while (cont && !done.get()) {
        // Park the thread until further notice.
        LockSupport.park(pool)

        // the only way we can be interrupted here is if it happened *externally* (probably sbt)
        if (isInterrupted())
          pool.shutdown()
        else
          // Spurious wakeup check.
          cont = parked.get()
      }
    }

<<<<<<< HEAD
    def parkUntilNextSleeper(): Unit = {
      if (!isInterrupted()) {
        val now = System.nanoTime()
        val head = sleepers.head()
        val nanos = head.triggerTime - now
        LockSupport.parkNanos(pool, nanos)

        if (parked.getAndSet(false)) {
          pool.doneSleeping()
        }
      }
    }

    while (!isInterrupted()) {
      if (sleepers.nonEmpty) {
        val now = System.nanoTime()

        var cont = true
        while (cont) {
          val head = sleepers.head()

          val delay = head.triggerTime - now
          if (delay <= 0) {
            if (head.get()) {
              head.callback(RightUnit)
            }
            sleepers.popHead()
            cont = sleepers.nonEmpty
          } else {
            cont = false
          }
        }
      }

      ((state & OverflowQueueTicksMask): @switch) match {
=======
    while (!done.get()) {

      if (blocking) {
        // The worker thread was blocked before. It is no longer part of the
        // core pool and needs to be cached.

        // First of all, remove the references to data structures of the core
        // pool because they have already been transferred to another thread
        // which took the place of this one.
        queue = null
        parked = null
        fiberBag = null

        // Add this thread to the cached threads data structure, to be picked up
        // by another thread in the future.
        pool.cachedThreads.add(this)
        try {
          val len = runtimeBlockingExpiration.length
          val unit = runtimeBlockingExpiration.unit
          var newIdx: Integer = indexTransfer.poll(len, unit)
          if (newIdx eq null) {
            // The timeout elapsed and no one woke up this thread. Try to remove
            // the thread from the cached threads data structure.
            if (pool.cachedThreads.remove(this)) {
              // The thread was successfully removed. It's time to exit.
              pool.blockedWorkerThreadCounter.decrementAndGet()
              return
            } else {
              // Someone else concurrently stole this thread from the cached
              // data structure and will transfer the data soon. Time to wait
              // for it again.
              newIdx = indexTransfer.take()
              init(newIdx)
            }
          } else {
            // Some other thread woke up this thread. Time to take its place.
            init(newIdx)
          }
        } catch {
          case _: InterruptedException =>
            // This thread was interrupted while cached. This should only happen
            // during the shutdown of the pool. Nothing else to be done, just
            // exit.
            return
        }

        // Reset the state of the thread for resumption.
        blocking = false
        state = 4
      }

      ((state & ExternalQueueTicksMask): @switch) match {
>>>>>>> 5ba55435
        case 0 =>
          // Obtain a fiber or batch of fibers from the external queue.
          val element = external.poll(rnd)
          if (element.isInstanceOf[Array[Runnable]]) {
            val batch = element.asInstanceOf[Array[Runnable]]
            // The dequeued element was a batch of fibers. Enqueue the whole
            // batch on the local queue and execute the first fiber.

            // Make room for the batch if the local queue cannot accomodate
            // all of the fibers as is.
            queue.drainBatch(external, rnd)

            val fiber = queue.enqueueBatch(batch, self)
            // Many fibers have been exchanged between the external and the
            // local queue. Notify other worker threads.
            pool.notifyParked(rnd)

            try fiber.run()
            catch {
              case NonFatal(t) => pool.reportFailure(t)
              case t: Throwable => IOFiber.onFatalFailure(t)
            }
          } else if (element.isInstanceOf[Runnable]) {
            val fiber = element.asInstanceOf[Runnable]

            if (isStackTracing) {
              _active = fiber
              parked.lazySet(false)
            }

            // The dequeued element is a single fiber. Execute it immediately.
            try fiber.run()
            catch {
              case NonFatal(t) => pool.reportFailure(t)
              case t: Throwable => IOFiber.onFatalFailure(t)
            }
          }

          // Transition to executing fibers from the local queue.
          state = 4

        case 1 =>
          // Check the external queue after a failed dequeue from the local
          // queue (due to the local queue being empty).
          val element = external.poll(rnd)
          if (element.isInstanceOf[Array[Runnable]]) {
            val batch = element.asInstanceOf[Array[Runnable]]
            // The dequeued element was a batch of fibers. Enqueue the whole
            // batch on the local queue and execute the first fiber.
            // It is safe to directly enqueue the whole batch because we know
            // that in this state of the worker thread state machine, the
            // local queue is empty.
            val fiber = queue.enqueueBatch(batch, self)
            // Many fibers have been exchanged between the external and the
            // local queue. Notify other worker threads.
            pool.notifyParked(rnd)
            try fiber.run()
            catch {
              case NonFatal(t) => pool.reportFailure(t)
              case t: Throwable => IOFiber.onFatalFailure(t)
            }

            // Transition to executing fibers from the local queue.
            state = 4
          } else if (element.isInstanceOf[Runnable]) {
            val fiber = element.asInstanceOf[Runnable]

            if (isStackTracing) {
              _active = fiber
              parked.lazySet(false)
            }

            // The dequeued element is a single fiber. Execute it immediately.
            try fiber.run()
            catch {
              case NonFatal(t) => pool.reportFailure(t)
              case t: Throwable => IOFiber.onFatalFailure(t)
            }

            // Transition to executing fibers from the local queue.
            state = 4
          } else {
<<<<<<< HEAD
            // Permission denied, proceed to park.
            // Set the worker thread parked signal.
            parked.lazySet(true)
            // Announce that the worker thread is parking.
            pool.transitionWorkerToParked()
            // Park the thread.
            if (sleepers.isEmpty) {
              parkLoop()
            } else {
              parkUntilNextSleeper()
            }

            if ((cedeBypass ne null) || queue.nonEmpty()) {
              pool.transitionWorkerFromSearching(rnd)
              state = 7
            } else {
              // After the worker thread has been unparked, look for work in the
              // batched queue.
              state = 5
=======
            // Could not find any fibers in the external queue. Proceed to ask
            // for permission to steal fibers from other `WorkerThread`s.
            if (pool.transitionWorkerToSearching()) {
              // Permission granted, proceed to steal.
              state = 2
            } else {
              // Permission denied, proceed to park.
              // Set the worker thread parked signal.
              if (isStackTracing) {
                _active = null
              }

              parked.lazySet(true)
              // Announce that the worker thread is parking.
              pool.transitionWorkerToParked()
              // Park the thread.
              parkLoop()
              // After the worker thread has been unparked, look for work in the
              // external queue.
              state = 3
>>>>>>> 5ba55435
            }
          }

        case 2 =>
          // Try stealing fibers from other worker threads.
          val fiber = pool.stealFromOtherWorkerThread(index, rnd, self)
          if (fiber ne null) {
            // Successful steal. Announce that the current thread is no longer
            // looking for work.
            pool.transitionWorkerFromSearching(rnd)
            // Run the stolen fiber.
            try fiber.run()
            catch {
              case NonFatal(t) => pool.reportFailure(t)
              case t: Throwable => IOFiber.onFatalFailure(t)
            }
            // Transition to executing fibers from the local queue.
            state = 4
          } else {
            // Stealing attempt is unsuccessful. Park.
            // Set the worker thread parked signal.
            if (isStackTracing) {
              _active = null
            }

            parked.lazySet(true)
            // Announce that the worker thread which was searching for work is now
            // parking. This checks if the parking worker thread was the last
            // actively searching thread.
            if (pool.transitionWorkerToParkedWhenSearching()) {
              // If this was indeed the last actively searching thread, do another
              // global check of the pool. Other threads might be busy with their
              // local queues or new work might have arrived on the external
              // queue. Another thread might be able to help.
              pool.notifyIfWorkPending(rnd)
            }
            // Park the thread.
<<<<<<< HEAD
            if (sleepers.isEmpty) {
              parkLoop()
            } else {
              parkUntilNextSleeper()
            }

            if ((cedeBypass ne null) || queue.nonEmpty()) {
              pool.transitionWorkerFromSearching(rnd)
              state = 7
            } else {
              // After the worker thread has been unparked, look for work in the
              // batched queue.
              state = 5
            }
=======
            parkLoop()
            // After the worker thread has been unparked, look for work in the
            // external queue.
            state = 3
>>>>>>> 5ba55435
          }

        case 3 =>
          // Check the external queue after a failed dequeue from the local
          // queue (due to the local queue being empty).
          val element = external.poll(rnd)
          if (element.isInstanceOf[Array[Runnable]]) {
            val batch = element.asInstanceOf[Array[Runnable]]
            // Announce that the current thread is no longer looking for work.
            pool.transitionWorkerFromSearching(rnd)

            // The dequeued element was a batch of fibers. Enqueue the whole
            // batch on the local queue and execute the first fiber.
            // It is safe to directly enqueue the whole batch because we know
            // that in this state of the worker thread state machine, the
            // local queue is empty.
            val fiber = queue.enqueueBatch(batch, self)
            // Many fibers have been exchanged between the external and the
            // local queue. Notify other worker threads.
            pool.notifyParked(rnd)
            try fiber.run()
            catch {
              case NonFatal(t) => pool.reportFailure(t)
              case t: Throwable => IOFiber.onFatalFailure(t)
            }

            // Transition to executing fibers from the local queue.
            state = 4
          } else if (element.isInstanceOf[Runnable]) {
            val fiber = element.asInstanceOf[Runnable]
            // Announce that the current thread is no longer looking for work.

            if (isStackTracing) {
              _active = fiber
              parked.lazySet(false)
            }

            pool.transitionWorkerFromSearching(rnd)

            // The dequeued element is a single fiber. Execute it immediately.
            try fiber.run()
            catch {
              case NonFatal(t) => pool.reportFailure(t)
              case t: Throwable => IOFiber.onFatalFailure(t)
            }

            // Transition to executing fibers from the local queue.
            state = 4
          } else {
            // Transition to stealing fibers from other `WorkerThread`s.
            // The permission is held implicitly by threads right after they
            // have been woken up.
            state = 2
          }

        case _ =>
          // Check the queue bypass reference before dequeueing from the local
          // queue.
          val fiber = if (cedeBypass eq null) {
            // The queue bypass reference is empty.
            // Fall back to the local queue.
            queue.dequeue(self)
          } else {
            // Fetch and null out the queue bypass reference.
            val f = cedeBypass
            cedeBypass = null
            f
          }
          if (fiber ne null) {
            // Run the fiber.
            try fiber.run()
            catch {
              case NonFatal(t) => pool.reportFailure(t)
              case t: Throwable => IOFiber.onFatalFailure(t)
            }
            // Continue executing fibers from the local queue.
            state += 1
          } else {
            // Transition to checking the external queue.
            state = 1
          }
      }
    }
  }

  /**
   * A mechanism for executing support code before executing a blocking action.
   *
   * The current thread creates a replacement worker thread (or reuses a cached one) that will
   * take its place in the pool and does a complete transfer of ownership of the data structures
   * referenced by the thread. It then replaces the reference that the pool has of this worker
   * thread with the reference of the new worker thread. At this point, the replacement worker
   * thread is started, and the current thread is no longer recognized as a worker thread of the
   * work stealing thread pool. This is done by setting the `blocking` flag, which signifies
   * that the blocking region of code has been entered. This flag is respected when scheduling
   * fibers (it can happen that the blocking region or the fiber run loop right after it wants
   * to execute a scheduling call) and since this thread is now treated as an external thread,
   * all fibers are scheduled on the external queue. The `blocking` flag is also respected by
   * the `run()` method of this thread such that the next time that the main loop needs to
   * continue, it will be cached for a period of time instead. Finally, the `blocking` flag is
   * useful when entering nested blocking regions. In this case, there is no need to spawn a
   * replacement worker thread.
   *
   * @note
   *   There is no reason to enclose any code in a `try/catch` block because the only way this
   *   code path can be exercised is through `IO.delay`, which already handles exceptions.
   */
  override def blockOn[T](thunk: => T)(implicit permission: CanAwait): T = {
    val rnd = random

    pool.notifyParked(rnd)

    if (blocking) {
      // This `WorkerThread` is already inside an enclosing blocking region.
      // There is no need to spawn another `WorkerThread`. Instead, directly
      // execute the blocking action.
      thunk
    } else {
      // Spawn a new `WorkerThread` to take the place of this thread, as the
      // current thread prepares to execute a blocking action.

      // Logically enter the blocking region.
      blocking = true

      val prefix = pool.blockerThreadPrefix
      // Set the name of this thread to a blocker prefixed name.
      setName(s"$prefix-$nameIndex")

      val cached = pool.cachedThreads.pollFirst()
      if (cached ne null) {
        // There is a cached worker thread that can be reused.
        val idx = index
        pool.replaceWorker(idx, cached)
        // Transfer the data structures to the cached thread and wake it up.
        cached.indexTransfer.offer(idx)
      } else {
        // Spawn a new `WorkerThread`, a literal clone of this one. It is safe to
        // transfer ownership of the local queue and the parked signal to the new
        // thread because the current one will only execute the blocking action
        // and die. Any other worker threads trying to steal from the local queue
        // being transferred need not know of the fact that the underlying worker
        // thread is being changed. Transferring the parked signal is safe because
        // a worker thread about to run blocking code is **not** parked, and
        // therefore, another worker thread would not even see it as a candidate
        // for unparking.
        val idx = index
        val clone =
          new WorkerThread(idx, queue, parked, external, fiberBag, pool)
        pool.replaceWorker(idx, clone)
        pool.blockedWorkerThreadCounter.incrementAndGet()
        clone.start()
      }

      thunk
    }
  }

  private[this] def init(newIdx: Int): Unit = {
    _index = newIdx
    queue = pool.localQueues(newIdx)
    parked = pool.parkedSignals(newIdx)
    fiberBag = pool.fiberBags(newIdx)

    // Reset the name of the thread to the regular prefix.
    val prefix = pool.threadPrefix
    setName(s"$prefix-$newIdx")
  }

  /**
   * Returns the number of fibers which are currently asynchronously suspended and tracked by
   * this worker thread.
   *
   * @note
   *   This counter is not synchronized due to performance reasons and might be reporting
   *   out-of-date numbers.
   *
   * @return
   *   the number of asynchronously suspended fibers
   */
  def getSuspendedFiberCount(): Int =
    fiberBag.size
}<|MERGE_RESOLUTION|>--- conflicted
+++ resolved
@@ -21,12 +21,8 @@
 
 import scala.annotation.switch
 import scala.concurrent.{BlockContext, CanAwait}
-<<<<<<< HEAD
-import scala.concurrent.duration.FiniteDuration
-=======
-import scala.concurrent.duration.Duration
+import scala.concurrent.duration.{FiniteDuration, Duration}
 import scala.util.control.NonFatal
->>>>>>> 5ba55435
 
 import java.util.concurrent.{ArrayBlockingQueue, ThreadLocalRandom}
 import java.util.concurrent.atomic.AtomicBoolean
@@ -327,7 +323,6 @@
       }
     }
 
-<<<<<<< HEAD
     def parkUntilNextSleeper(): Unit = {
       if (!isInterrupted()) {
         val now = System.nanoTime()
@@ -341,7 +336,8 @@
       }
     }
 
-    while (!isInterrupted()) {
+    while (!done.get()) {
+
       if (sleepers.nonEmpty) {
         val now = System.nanoTime()
 
@@ -361,10 +357,6 @@
           }
         }
       }
-
-      ((state & OverflowQueueTicksMask): @switch) match {
-=======
-    while (!done.get()) {
 
       if (blocking) {
         // The worker thread was blocked before. It is no longer part of the
@@ -416,7 +408,6 @@
       }
 
       ((state & ExternalQueueTicksMask): @switch) match {
->>>>>>> 5ba55435
         case 0 =>
           // Obtain a fiber or batch of fibers from the external queue.
           val element = external.poll(rnd)
@@ -499,27 +490,6 @@
             // Transition to executing fibers from the local queue.
             state = 4
           } else {
-<<<<<<< HEAD
-            // Permission denied, proceed to park.
-            // Set the worker thread parked signal.
-            parked.lazySet(true)
-            // Announce that the worker thread is parking.
-            pool.transitionWorkerToParked()
-            // Park the thread.
-            if (sleepers.isEmpty) {
-              parkLoop()
-            } else {
-              parkUntilNextSleeper()
-            }
-
-            if ((cedeBypass ne null) || queue.nonEmpty()) {
-              pool.transitionWorkerFromSearching(rnd)
-              state = 7
-            } else {
-              // After the worker thread has been unparked, look for work in the
-              // batched queue.
-              state = 5
-=======
             // Could not find any fibers in the external queue. Proceed to ask
             // for permission to steal fibers from other `WorkerThread`s.
             if (pool.transitionWorkerToSearching()) {
@@ -536,11 +506,15 @@
               // Announce that the worker thread is parking.
               pool.transitionWorkerToParked()
               // Park the thread.
-              parkLoop()
+              if (sleepers.isEmpty) {
+                parkLoop()
+              } else {
+                parkUntilNextSleeper()
+              }
+
               // After the worker thread has been unparked, look for work in the
               // external queue.
               state = 3
->>>>>>> 5ba55435
             }
           }
 
@@ -578,27 +552,15 @@
               pool.notifyIfWorkPending(rnd)
             }
             // Park the thread.
-<<<<<<< HEAD
             if (sleepers.isEmpty) {
               parkLoop()
             } else {
               parkUntilNextSleeper()
             }
-
-            if ((cedeBypass ne null) || queue.nonEmpty()) {
-              pool.transitionWorkerFromSearching(rnd)
-              state = 7
-            } else {
-              // After the worker thread has been unparked, look for work in the
-              // batched queue.
-              state = 5
-            }
-=======
-            parkLoop()
+            
             // After the worker thread has been unparked, look for work in the
             // external queue.
             state = 3
->>>>>>> 5ba55435
           }
 
         case 3 =>
