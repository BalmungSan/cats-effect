/*
 * Copyright 2020 Typelevel
 *
 * Licensed under the Apache License, Version 2.0 (the "License");
 * you may not use this file except in compliance with the License.
 * You may obtain a copy of the License at
 *
 *     http://www.apache.org/licenses/LICENSE-2.0
 *
 * Unless required by applicable law or agreed to in writing, software
 * distributed under the License is distributed on an "AS IS" BASIS,
 * WITHOUT WARRANTIES OR CONDITIONS OF ANY KIND, either express or implied.
 * See the License for the specific language governing permissions and
 * limitations under the License.
 */

package cats.effect

<<<<<<< HEAD
final private[effect] class ByteStack(private[this] var buffer: Array[Byte], private[this] var index: Int) {
=======
private[effect] final class ByteStack(
    private[this] var buffer: Array[Byte],
    private[this] var index: Int) {
>>>>>>> cade5446

  def this(initBound: Int) =
    this(new Array[Byte](initBound), 0)

  def push(b: Byte): Unit = {
    checkAndGrow()
    buffer(index) = b
    index += 1
  }

  // TODO remove bounds check
  def pop(): Byte = {
    index -= 1
    buffer(index)
  }

  def peek(): Byte = buffer(index - 1)

  def isEmpty(): Boolean = index <= 0

  // to allow for external iteration
  def unsafeBuffer(): Array[Byte] = buffer
  def unsafeIndex(): Int = index

  def unsafeSet(newI: Int): Unit =
    index = newI

  def invalidate(): Unit = {
    index = 0
    buffer = null
  }

  def copy(): ByteStack = {
    val buffer2 = if (index == 0) {
      new Array[Byte](buffer.length)
    } else {
      val buffer2 = new Array[Byte](buffer.length)
      System.arraycopy(buffer, 0, buffer2, 0, buffer.length)
      buffer2
    }

    new ByteStack(buffer2, index)
  }

  private[this] def checkAndGrow(): Unit =
    if (index >= buffer.length) {
      val len = buffer.length
      val buffer2 = new Array[Byte](len * 2)
      System.arraycopy(buffer, 0, buffer2, 0, len)
      buffer = buffer2
    }
}<|MERGE_RESOLUTION|>--- conflicted
+++ resolved
@@ -16,13 +16,9 @@
 
 package cats.effect
 
-<<<<<<< HEAD
-final private[effect] class ByteStack(private[this] var buffer: Array[Byte], private[this] var index: Int) {
-=======
 private[effect] final class ByteStack(
     private[this] var buffer: Array[Byte],
     private[this] var index: Int) {
->>>>>>> cade5446
 
   def this(initBound: Int) =
     this(new Array[Byte](initBound), 0)
