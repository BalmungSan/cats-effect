--- conflicted
+++ resolved
@@ -20,12 +20,8 @@
 
 import java.util.concurrent.atomic.AtomicReference
 
-<<<<<<< HEAD
-final private[effect] class CallbackStack[A](private[this] var callback: Outcome[IO, Throwable, A] => Unit)
-=======
 private[effect] final class CallbackStack[A](
     private[this] var callback: Outcome[IO, Throwable, A] => Unit)
->>>>>>> cade5446
     extends AtomicReference[CallbackStack[A]] {
 
   @tailrec
