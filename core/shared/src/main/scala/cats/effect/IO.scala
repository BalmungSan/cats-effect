/*
 * Copyright 2020-2021 Typelevel
 *
 * Licensed under the Apache License, Version 2.0 (the "License");
 * you may not use this file except in compliance with the License.
 * You may obtain a copy of the License at
 *
 *     http://www.apache.org/licenses/LICENSE-2.0
 *
 * Unless required by applicable law or agreed to in writing, software
 * distributed under the License is distributed on an "AS IS" BASIS,
 * WITHOUT WARRANTIES OR CONDITIONS OF ANY KIND, either express or implied.
 * See the License for the specific language governing permissions and
 * limitations under the License.
 */

package cats.effect

import cats.{
  Align,
  Alternative,
  Applicative,
  Eval,
  Functor,
  Id,
  Monad,
  Monoid,
  Now,
  Parallel,
  Semigroup,
  SemigroupK,
  Show,
  StackSafeMonad,
  Traverse
}
import cats.data.Ior
import cats.syntax.all._
import cats.effect.instances.spawn
import cats.effect.std.Console
import cats.effect.tracing.{Tracing, TracingEvent}
import scala.annotation.unchecked.uncheckedVariance
import scala.concurrent.{CancellationException, ExecutionContext, Future, Promise}
import scala.concurrent.duration._
import scala.util.{Failure, Success, Try}

/**
 * A pure abstraction representing the intention to perform a side effect, where the result of
 * that side effect may be obtained synchronously (via return) or asynchronously (via callback).
 *
 * `IO` values are pure, immutable values and thus preserve referential transparency, being
 * usable in functional programming. An `IO` is a data structure that represents just a
 * description of a side effectful computation.
 *
 * `IO` can describe synchronous or asynchronous computations that:
 *
 *   1. on evaluation yield exactly one result 2. can end in either success or failure and in
 *      case of failure `flatMap` chains get short-circuited (`IO` implementing the algebra of
 *      `MonadError`) 3. can be canceled, but note this capability relies on the user to provide
 *      cancelation logic
 *
 * Effects described via this abstraction are not evaluated until the "end of the world", which
 * is to say, when one of the "unsafe" methods are used. Effectful results are not memoized,
 * meaning that memory overhead is minimal (and no leaks), and also that a single effect may be
 * run multiple times in a referentially-transparent manner. For example:
 *
 * {{{
 * val ioa = IO.println("hey!")
 *
 * val program = for {
 *   _ <- ioa
 *   _ <- ioa
 * } yield ()
 *
 * program.unsafeRunSync()
 * }}}
 *
 * The above will print "hey!" twice, as the effect will be re-run each time it is sequenced in
 * the monadic chain.
 *
 * `IO` is trampolined in its `flatMap` evaluation. This means that you can safely call
 * `flatMap` in a recursive function of arbitrary depth, without fear of blowing the stack.
 *
 * {{{
 * def fib(n: Int, a: Long = 0, b: Long = 1): IO[Long] =
 *   IO.pure(a + b) flatMap { b2 =>
 *     if (n > 0)
 *       fib(n - 1, b, b2)
 *     else
 *       IO.pure(a)
 *   }
 * }}}
 *
 * @see
 *   [[IOApp]] for the preferred way of executing whole programs wrapped in `IO`
 */
sealed abstract class IO[+A] private () extends IOPlatform[A] {

  private[effect] def tag: Byte

  /**
   * Like [[*>]], but keeps the result of the source.
   *
   * For a similar method that also runs the parameter in case of failure or interruption, see
   * [[guarantee]].
   */
  def <*[B](that: IO[B]): IO[A] =
    productL(that)

  /**
   * Runs the current IO, then runs the parameter, keeping its result. The result of the first
   * action is ignored. If the source fails, the other action won't run. Not suitable for use
   * when the parameter is a recursive reference to the current expression.
   *
   * @see
   *   [[>>]] for the recursion-safe, lazily evaluated alternative
   */
  def *>[B](that: IO[B]): IO[B] =
    productR(that)

  /**
   * Runs the current IO, then runs the parameter, keeping its result. The result of the first
   * action is ignored. If the source fails, the other action won't run. Evaluation of the
   * parameter is done lazily, making this suitable for recursion.
   *
   * @see
   *   [*>] for the strictly evaluated alternative
   */
  def >>[B](that: => IO[B]): IO[B] =
    flatMap(_ => that)

  def !>[B](that: IO[B]): IO[B] =
    forceR(that)

  /**
   * Runs this IO and the parameter in parallel.
   *
   * Failure in either of the IOs will cancel the other one. If the whole computation is
   * canceled, both actions are also canceled.
   */
  def &>[B](that: IO[B]): IO[B] =
    both(that).map { case (_, b) => b }

  /**
   * Like [[&>]], but keeps the result of the source
   */
  def <&[B](that: IO[B]): IO[A] =
    both(that).map { case (a, _) => a }

  /**
   * Replaces the result of this IO with the given value.
   */
  def as[B](b: B): IO[B] =
    map(_ => b)

  /**
   * Materializes any sequenced exceptions into value space, where they may be handled.
   *
   * This is analogous to the `catch` clause in `try`/`catch`, being the inverse of
   * `IO.raiseError`. Thus:
   *
   * {{{
   * IO.raiseError(ex).attempt.unsafeRunAsync === Left(ex)
   * }}}
   *
   * @see
   *   [[IO.raiseError]]
   */
  def attempt: IO[Either[Throwable, A]] =
    IO.Attempt(this)

  /**
   * Replaces failures in this IO with an empty Option.
   */
  def option: IO[Option[A]] =
    redeem(_ => None, Some(_))

  /**
   * Runs the current and given IO in parallel, producing the pair of the outcomes. Both
   * outcomes are produced, regardless of whether they complete successfully.
   *
   * @see
   *   [[both]] for the version which embeds the outcomes to produce a pair of the results
   * @see
   *   [[raceOutcome]] for the version which produces the outcome of the winner and cancels the
   *   loser of the race
   */
  def bothOutcome[B](that: IO[B]): IO[(OutcomeIO[A @uncheckedVariance], OutcomeIO[B])] =
    IO.uncancelable { poll =>
      racePair(that).flatMap {
        case Left((oc, f)) => poll(f.join).onCancel(f.cancel).map((oc, _))
        case Right((f, oc)) => poll(f.join).onCancel(f.cancel).map((_, oc))
      }
    }

  /**
   * Runs the current and given IO in parallel, producing the pair of the results. If either
   * fails with an error, the result of the whole will be that error and the other will be
   * canceled.
   *
   * @see
   *   [[bothOutcome]] for the version which produces the outcome of both effects executed in
   *   parallel
   * @see
   *   [[race]] for the version which produces the result of the winner and cancels the loser of
   *   the race
   */
  def both[B](that: IO[B]): IO[(A, B)] =
    IO.both(this, that)

  /**
   * Returns an `IO` action that treats the source task as the acquisition of a resource, which
   * is then exploited by the `use` function and then `released`.
   *
   * The `bracket` operation is the equivalent of the `try {} catch {} finally {}` statements
   * from mainstream languages.
   *
   * The `bracket` operation installs the necessary exception handler to release the resource in
   * the event of an exception being raised during the computation, or in case of cancelation.
   *
   * If an exception is raised, then `bracket` will re-raise the exception ''after'' performing
   * the `release`. If the resulting task gets canceled, then `bracket` will still perform the
   * `release`, but the yielded task will be non-terminating (equivalent with [[IO.never]]).
   *
   * Example:
   *
   * {{{
   *   import java.io._
   *
   *   def readFile(file: File): IO[String] = {
   *     // Opening a file handle for reading text
   *     val acquire = IO(new BufferedReader(
   *       new InputStreamReader(new FileInputStream(file), "utf-8")
   *     ))
   *
   *     acquire.bracket { in =>
   *       // Usage part
   *       IO {
   *         // Yes, ugly Java, non-FP loop;
   *         // side-effects are suspended though
   *         var line: String = null
   *         val buff = new StringBuilder()
   *         do {
   *           line = in.readLine()
   *           if (line != null) buff.append(line)
   *         } while (line != null)
   *         buff.toString()
   *       }
   *     } { in =>
   *       // The release part
   *       IO(in.close())
   *     }
   *   }
   * }}}
   *
   * Note that in case of cancelation the underlying implementation cannot guarantee that the
   * computation described by `use` doesn't end up executed concurrently with the computation
   * from `release`. In the example above that ugly Java loop might end up reading from a
   * `BufferedReader` that is already closed due to the task being canceled, thus triggering an
   * error in the background with nowhere to get signaled.
   *
   * In this particular example, given that we are just reading from a file, it doesn't matter.
   * But in other cases it might matter, as concurrency on top of the JVM when dealing with I/O
   * might lead to corrupted data.
   *
   * For those cases you might want to do synchronization (e.g. usage of locks and semaphores)
   * and you might want to use [[bracketCase]], the version that allows you to differentiate
   * between normal termination and cancelation.
   *
   * '''NOTE on error handling''': in case both the `release` function and the `use` function
   * throws, the error raised by `release` gets signaled.
   *
   * For example:
   *
   * {{{
   *   val foo = new RuntimeException("Foo")
   *   val bar = new RuntimeException("Bar")
   *   IO("resource").bracket { _ =>
   *     // use
   *     IO.raiseError(foo)
   *   } { _ =>
   *     // release
   *     IO.raiseError(bar)
   *   }
   * }}}
   *
   * In this case the resulting `IO` will raise error `foo`, while the `bar` error gets reported
   * on a side-channel. This is consistent with the behavior of Java's "Try with resources"
   * except that no involved exceptions are mutated (i.e., in contrast to Java, `bar` isn't
   * added as a suppressed exception to `foo`).
   *
   * @see
   *   [[bracketCase]]
   *
   * @param use
   *   is a function that evaluates the resource yielded by the source, yielding a result that
   *   will get generated by the task returned by this `bracket` function
   *
   * @param release
   *   is a function that gets called after `use` terminates, either normally or in error, or if
   *   it gets canceled, receiving as input the resource that needs to be released
   */
  def bracket[B](use: A => IO[B])(release: A => IO[Unit]): IO[B] =
    bracketCase(use)((a, _) => release(a))

  /**
   * Returns a new `IO` task that treats the source task as the acquisition of a resource, which
   * is then exploited by the `use` function and then `released`, with the possibility of
   * distinguishing between normal termination and cancelation, such that an appropriate release
   * of resources can be executed.
   *
   * The `bracketCase` operation is the equivalent of `try {} catch {} finally {}` statements
   * from mainstream languages when used for the acquisition and release of resources.
   *
   * The `bracketCase` operation installs the necessary exception handler to release the
   * resource in the event of an exception being raised during the computation, or in case of
   * cancelation.
   *
   * In comparison with the simpler [[bracket]] version, this one allows the caller to
   * differentiate between normal termination, termination in error and cancelation via an
   * [[Outcome]] parameter.
   *
   * @see
   *   [[bracket]]
   *
   * @param use
   *   is a function that evaluates the resource yielded by the source, yielding a result that
   *   will get generated by this function on evaluation
   *
   * @param release
   *   is a function that gets called after `use` terminates, either normally or in error, or if
   *   it gets canceled, receiving as input the resource that needs release, along with the
   *   result of `use` (cancelation, error or successful result)
   */
  def bracketCase[B](use: A => IO[B])(release: (A, OutcomeIO[B]) => IO[Unit]): IO[B] =
    IO.bracketFull(_ => this)(use)(release)

  /**
   * Shifts the execution of the current IO to the specified `ExecutionContext`. All stages of
   * the execution will default to the pool in question, and any asynchronous callbacks will
   * shift back to the pool upon completion. Any nested use of `evalOn` will override the
   * specified pool. Once the execution fully completes, default control will be shifted back to
   * the enclosing (inherited) pool.
   *
   * @see
   *   [[IO.executionContext]] for obtaining the `ExecutionContext` on which the current `IO` is
   *   being executed
   */
  def evalOn(ec: ExecutionContext): IO[A] = IO.EvalOn(this, ec)

  def startOn(ec: ExecutionContext): IO[FiberIO[A @uncheckedVariance]] = start.evalOn(ec)

  def backgroundOn(ec: ExecutionContext): ResourceIO[IO[OutcomeIO[A @uncheckedVariance]]] =
    Resource.make(startOn(ec))(_.cancel).map(_.join)

  def forceR[B](that: IO[B]): IO[B] =
    handleError(_ => ()).productR(that)

  /**
   * Monadic bind on `IO`, used for sequentially composing two `IO` actions, where the value
   * produced by the first `IO` is passed as input to a function producing the second `IO`
   * action.
   *
   * Due to this operation's signature, `flatMap` forces a data dependency between two `IO`
   * actions, thus ensuring sequencing (e.g. one action to be executed before another one).
   *
   * Any exceptions thrown within the function will be caught and sequenced into the `IO`,
   * because due to the nature of asynchronous processes, without catching and handling
   * exceptions, failures would be completely silent and `IO` references would never terminate
   * on evaluation.
   */
  def flatMap[B](f: A => IO[B]): IO[B] =
    IO.FlatMap(this, f, Tracing.calculateTracingEvent(f))

  def flatten[B](implicit ev: A <:< IO[B]): IO[B] = flatMap(ev)

  def flatTap[B](f: A => IO[B]): IO[A] = flatMap(a => f(a).as(a))

  /**
   * Executes the given `finalizer` when the source is finished, either in success or in error,
   * or if canceled.
   *
   * This variant of [[guaranteeCase]] evaluates the given `finalizer` regardless of how the
   * source gets terminated:
   *
   *   - normal completion
   *   - completion in error
   *   - cancelation
   *
   * This equivalence always holds:
   *
   * {{{
   *   io.guarantee(f) <-> IO.unit.bracket(_ => io)(_ => f)
   * }}}
   *
   * @see
   *   [[guaranteeCase]] for the version that can discriminate between termination conditions
   */
  def guarantee(finalizer: IO[Unit]): IO[A] =
    // this is a little faster than the default implementation, which helps Resource
    IO uncancelable { poll =>
      val handled = finalizer handleErrorWith { t =>
        IO.executionContext.flatMap(ec => IO(ec.reportFailure(t)))
      }

      poll(this).onCancel(finalizer).onError(_ => handled).flatTap(_ => finalizer)
    }

  /**
   * Executes the given `finalizer` when the source is finished, either in success or in error,
   * or if canceled, allowing for differentiating between exit conditions.
   *
   * This variant of [[guarantee]] injects an [[Outcome]] in the provided function, allowing one
   * to make a difference between:
   *
   *   - normal completion
   *   - completion in error
   *   - cancelation
   *
   * This equivalence always holds:
   *
   * {{{
   *   io.guaranteeCase(f) <-> IO.unit.bracketCase(_ => io)((_, e) => f(e))
   * }}}
   *
   * @see
   *   [[guarantee]] for the simpler version
   */
  def guaranteeCase(finalizer: OutcomeIO[A @uncheckedVariance] => IO[Unit]): IO[A] =
    IO.uncancelable { poll =>
      val finalized = poll(this).onCancel(finalizer(Outcome.canceled))
      val handled = finalized.onError { e =>
        finalizer(Outcome.errored(e)).handleErrorWith { t =>
          IO.executionContext.flatMap(ec => IO(ec.reportFailure(t)))
        }
      }
      handled.flatTap(a => finalizer(Outcome.succeeded(IO.pure(a))))
    }

  def handleError[B >: A](f: Throwable => B): IO[B] =
    handleErrorWith[B](t => IO.pure(f(t)))

  /**
   * Handle any error, potentially recovering from it, by mapping it to another `IO` value.
   *
   * Implements `ApplicativeError.handleErrorWith`.
   */
  def handleErrorWith[B >: A](f: Throwable => IO[B]): IO[B] =
    IO.HandleErrorWith(this, f, Tracing.calculateTracingEvent(f))

  def ifM[B](ifTrue: => IO[B], ifFalse: => IO[B])(implicit ev: A <:< Boolean): IO[B] =
    flatMap(a => if (ev(a)) ifTrue else ifFalse)

  /**
   * Functor map on `IO`. Given a mapping function, it transforms the value produced by the
   * source, while keeping the `IO` context.
   *
   * Any exceptions thrown within the function will be caught and sequenced into the `IO`. Due
   * to the nature of asynchronous processes, without catching and handling exceptions, failures
   * would be completely silent and `IO` references would never terminate on evaluation.
   */
  def map[B](f: A => B): IO[B] = IO.Map(this, f, Tracing.calculateTracingEvent(f))

  def onCancel(fin: IO[Unit]): IO[A] =
    IO.OnCancel(this, fin)

  def onError(f: Throwable => IO[Unit]): IO[A] =
    handleErrorWith(t => f(t).attempt *> IO.raiseError(t))

  def race[B](that: IO[B]): IO[Either[A, B]] =
    IO.race(this, that)

  def raceOutcome[B](that: IO[B]): IO[Either[OutcomeIO[A @uncheckedVariance], OutcomeIO[B]]] =
    IO.uncancelable { _ =>
      racePair(that).flatMap {
        case Left((oc, f)) => f.cancel.as(Left(oc))
        case Right((f, oc)) => f.cancel.as(Right(oc))
      }
    }

  def racePair[B](that: IO[B]): IO[Either[
    (OutcomeIO[A @uncheckedVariance], FiberIO[B]),
    (FiberIO[A @uncheckedVariance], OutcomeIO[B])]] =
    IO.racePair(this, that)

  /**
   * Returns a new value that transforms the result of the source, given the `recover` or `map`
   * functions, which get executed depending on whether the result ends in error or if it is
   * successful.
   *
   * This is an optimization on usage of [[attempt]] and [[map]], this equivalence being true:
   *
   * {{{
   *   io.redeem(recover, map) <-> io.attempt.map(_.fold(recover, map))
   * }}}
   *
   * Usage of `redeem` subsumes `handleError` because:
   *
   * {{{
   *   io.redeem(fe, id) <-> io.handleError(fe)
   * }}}
   *
   * @param recover
   *   is a function used for error recover in case the source ends in error
   * @param map
   *   is a function used for mapping the result of the source in case it ends in success
   */
  def redeem[B](recover: Throwable => B, map: A => B): IO[B] =
    attempt.map(_.fold(recover, map))

  /**
   * Returns a new value that transforms the result of the source, given the `recover` or `bind`
   * functions, which get executed depending on whether the result ends in error or if it is
   * successful.
   *
   * This is an optimization on usage of [[attempt]] and [[flatMap]], this equivalence being
   * available:
   *
   * {{{
   *   io.redeemWith(recover, bind) <-> io.attempt.flatMap(_.fold(recover, bind))
   * }}}
   *
   * Usage of `redeemWith` subsumes `handleErrorWith` because:
   *
   * {{{
   *   io.redeemWith(fe, F.pure) <-> io.handleErrorWith(fe)
   * }}}
   *
   * Usage of `redeemWith` also subsumes [[flatMap]] because:
   *
   * {{{
   *   io.redeemWith(F.raiseError, fs) <-> io.flatMap(fs)
   * }}}
   *
   * @param recover
   *   is the function that gets called to recover the source in case of error
   * @param bind
   *   is the function that gets to transform the source in case of success
   */
  def redeemWith[B](recover: Throwable => IO[B], bind: A => IO[B]): IO[B] =
    attempt.flatMap(_.fold(recover, bind))

  def replicateA(n: Int): IO[List[A]] =
    if (n <= 0)
      IO.pure(Nil)
    else
      flatMap(a => replicateA(n - 1).map(a :: _))

  // TODO PR to cats
  def replicateA_(n: Int): IO[Unit] =
    if (n <= 0)
      IO.unit
    else
      flatMap(_ => replicateA_(n - 1))

  /**
   * Returns an IO that will delay the execution of the source by the given duration.
   */
  def delayBy(duration: FiniteDuration): IO[A] =
    IO.sleep(duration) *> this

  /**
   * Returns an IO that either completes with the result of the source within the specified time
   * `duration` or otherwise raises a `TimeoutException`.
   *
<<<<<<< HEAD
   * The source is canceled in the event that it takes longer than
   * the specified time duration to complete. Once the source has been
   * successfully canceled (and has completed its finalizers), the
   * `TimeoutException` will be raised. If the source is uncancelable,
   * the resulting effect will wait for it to complete before raising
   * the exception.
=======
   * The source is canceled in the event that it takes longer than the specified time duration
   * to complete.
>>>>>>> dc84203e
   *
   * @param duration
   *   is the time span for which we wait for the source to complete; in the event that the
   *   specified time has passed without the source completing, a `TimeoutException` is raised
   */
  def timeout[A2 >: A](duration: FiniteDuration): IO[A2] =
<<<<<<< HEAD
    Temporal[IO].timeout(this, duration)
=======
    timeoutTo(duration, IO.defer(IO.raiseError(new TimeoutException(duration.toString))))
>>>>>>> dc84203e

  /**
   * Returns an IO that either completes with the result of the source within the specified time
   * `duration` or otherwise evaluates the `fallback`.
   *
<<<<<<< HEAD
   * The source is canceled in the event that it takes longer than
   * the specified time duration to complete. Once the source has been
   * successfully canceled (and has completed its finalizers), the
   * fallback will be sequenced. If the source is uncancelable,
   * the resulting effect will wait for it to complete before evaluating
   * the fallback.
=======
   * The source is canceled in the event that it takes longer than the `FiniteDuration` to
   * complete, the evaluation of the fallback happening immediately after that.
>>>>>>> dc84203e
   *
   * @param duration
   *   is the time span for which we wait for the source to complete; in the event that the
   *   specified time has passed without the source completing, the `fallback` gets evaluated
   *
   * @param fallback
   *   is the task evaluated after the duration has passed and the source canceled
   */
  def timeoutTo[A2 >: A](duration: FiniteDuration, fallback: IO[A2]): IO[A2] =
    Temporal[IO].timeoutTo(this, duration, fallback)

  /**
   * Returns an IO that either completes with the result of the source within
   * the specified time `duration` or otherwise raises a `TimeoutException`.
   *
   * The source is canceled in the event that it takes longer than
   * the specified time duration to complete. Unlike [[timeout]],
   * the cancelation of the source will be ''requested'' but not
   * awaited, and the exception will be raised immediately upon the
   * completion of the timer. This may more closely match intuitions
   * about timeouts, but it also violates backpressure guarantees
   * and intentionally leaks fibers.
   *
   * This combinator should be applied very carefully.
   *
   * @param duration The time span for which we wait for the source to
   *        complete; in the event that the specified time has passed without
   *        the source completing, a `TimeoutException` is raised
   * @see [[timeout]] for a variant which respects backpressure and does not leak fibers
   */
  def timeoutAndAbandon(duration: FiniteDuration): IO[A] =
    Temporal[IO].timeoutAndAbandon(this, duration)

  def timed: IO[(FiniteDuration, A)] =
    Clock[IO].timed(this)

  def product[B](that: IO[B]): IO[(A, B)] =
    flatMap(a => that.map(b => (a, b)))

  def productL[B](that: IO[B]): IO[A] =
    flatMap(a => that.as(a))

  def productR[B](that: IO[B]): IO[B] =
    flatMap(_ => that)

  /**
   * Start execution of the source suspended in the `IO` context.
   *
   * This can be used for non-deterministic / concurrent execution. The following code is more
   * or less equivalent with `parMap2` (minus the behavior on error handling and cancelation):
   *
   * {{{
   *   def par2[A, B](ioa: IO[A], iob: IO[B]): IO[(A, B)] =
   *     for {
   *       fa <- ioa.start
   *       fb <- iob.start
   *         a <- fa.join
   *         b <- fb.join
   *     } yield (a, b)
   * }}}
   *
   * Note in such a case usage of `parMapN` (via `cats.Parallel`) is still recommended because
   * of behavior on error and cancelation — consider in the example above what would happen if
   * the first task finishes in error. In that case the second task doesn't get canceled, which
   * creates a potential memory leak.
   *
   * Also see [[background]] for a safer alternative.
   */
  def start: IO[FiberIO[A @uncheckedVariance]] =
    IO.Start(this)

  /**
   * Returns a resource that will start execution of this IO in the background.
   *
   * In case the resource is closed while this IO is still running (e.g. due to a failure in
   * `use`), the background action will be canceled.
   *
   * @see
   *   [[cats.effect.kernel.GenSpawn#background]] for the generic version.
   */
  def background: ResourceIO[IO[OutcomeIO[A @uncheckedVariance]]] =
    Spawn[IO].background(this)

  def memoize: IO[IO[A]] =
    Concurrent[IO].memoize(this)

  /**
   * Makes the source `IO` uninterruptible such that a [[cats.effect.kernel.Fiber#cancel]]
   * signal is ignored until completion.
   *
   * @see
   *   [[IO.uncancelable]] for constructing uncancelable `IO` values with user-configurable
   *   cancelable regions
   */
  def uncancelable: IO[A] =
    IO.uncancelable(_ => this)

  /**
   * Ignores the result of this IO.
   */
  def void: IO[Unit] =
    map(_ => ())

  /**
   * Converts the source `IO` into any `F` type that implements the [[LiftIO]] type class.
   */
  def to[F[_]](implicit F: LiftIO[F]): F[A @uncheckedVariance] =
    F.liftIO(this)

  override def toString: String = "IO(...)"

  // unsafe stuff

  /**
   * Passes the result of the encapsulated effects to the given callback by running them as
   * impure side effects.
   *
   * Any exceptions raised within the effect will be passed to the callback in the `Either`. The
   * callback will be invoked at most *once*. Note that it is very possible to construct an IO
   * which never returns while still never blocking a thread, and attempting to evaluate that IO
   * with this method will result in a situation where the callback is *never* invoked.
   *
   * As the name says, this is an UNSAFE function as it is impure and performs side effects. You
   * should ideally only call this function ''once'', at the very end of your program.
   */
  def unsafeRunAsync(cb: Either[Throwable, A] => Unit)(
      implicit runtime: unsafe.IORuntime): Unit = {
    unsafeRunFiber(
      cb(Left(new CancellationException("The fiber was canceled"))),
      t => cb(Left(t)),
      a => cb(Right(a)))
    ()
  }

  def unsafeRunAsyncOutcome(cb: Outcome[Id, Throwable, A @uncheckedVariance] => Unit)(
      implicit runtime: unsafe.IORuntime): Unit = {
    unsafeRunFiber(
      cb(Outcome.canceled),
      t => cb(Outcome.errored(t)),
      a => cb(Outcome.succeeded(a: Id[A])))
    ()
  }

  /**
   * Triggers the evaluation of the source and any suspended side effects therein, but ignores
   * the result.
   *
   * This operation is similar to [[unsafeRunAsync]], in that the evaluation can happen
   * asynchronously, except no callback is required and therefore the result is ignored.
   *
   * Note that errors still get logged (via IO's internal logger), because errors being thrown
   * should never be totally silent.
   */
  def unsafeRunAndForget()(implicit runtime: unsafe.IORuntime): Unit =
    unsafeRunAsync(_ => ())

  /**
   * Evaluates the effect and produces the result in a `Future`.
   *
   * This is similar to `unsafeRunAsync` in that it evaluates the `IO` as a side effect in a
   * non-blocking fashion, but uses a `Future` rather than an explicit callback. This function
   * should really only be used if interoperating with code which uses Scala futures.
   *
   * @see
   *   [[IO.fromFuture]]
   */
  def unsafeToFuture()(implicit runtime: unsafe.IORuntime): Future[A] =
    unsafeToFutureCancelable()._1

  /**
   * Evaluates the effect and produces the result in a `Future`, along with a cancelation token
   * that can be used to cancel the original effect.
   *
   * This is similar to `unsafeRunAsync` in that it evaluates the `IO` as a side effect in a
   * non-blocking fashion, but uses a `Future` rather than an explicit callback. This function
   * should really only be used if interoperating with code which uses Scala futures.
   *
   * @see
   *   [[IO.fromFuture]]
   */
  def unsafeToFutureCancelable()(
      implicit runtime: unsafe.IORuntime): (Future[A], () => Future[Unit]) = {
    val p = Promise[A]()

    val fiber = unsafeRunFiber(
      p.failure(new CancellationException("The fiber was canceled")),
      p.failure,
      p.success)

    (p.future, () => fiber.cancel.unsafeToFuture())
  }

  /**
   * Evaluates the effect, returning a cancelation token that can be used to cancel it.
   *
   * This is similar to `unsafeRunAsync` in that it evaluates the `IO` as a side effect in a
   * non-blocking fashion, but uses a `Future` rather than an explicit callback. This function
   * should really only be used if interoperating with code which uses Scala futures.
   *
   * @see
   *   [[IO.fromFuture]]
   */
  def unsafeRunCancelable()(implicit runtime: unsafe.IORuntime): () => Future[Unit] =
    unsafeToFutureCancelable()._2

  private[effect] def unsafeRunFiber(
      canceled: => Unit,
      failure: Throwable => Unit,
      success: A => Unit)(implicit runtime: unsafe.IORuntime): IOFiber[A @uncheckedVariance] = {

    val fiber = new IOFiber[A](
      0,
      Map(),
      oc =>
        oc.fold(
          {
            runtime.fiberErrorCbs.remove(failure)
            canceled
          },
          { t =>
            runtime.fiberErrorCbs.remove(failure)
            failure(t)
          },
          { ioa =>
            runtime.fiberErrorCbs.remove(failure)
            success(ioa.asInstanceOf[IO.Pure[A]].value)
          }
        ),
      this,
      runtime.compute,
      runtime
    )

    runtime.fiberErrorCbs.put(failure)
    runtime.compute.execute(fiber)
    fiber
  }

  /**
   * Translates this `IO[A]` into a `SyncIO` value which, when evaluated, runs the original `IO`
   * to its completion, or until the first asynchronous, boundary, whichever is encountered
   * first.
   */
  def syncStep: SyncIO[Either[IO[A], A]] = {
    def interpret[B](io: IO[B]): SyncIO[Either[IO[B], B]] =
      io match {
        case IO.Pure(a) => SyncIO.pure(Right(a))
        case IO.Error(t) => SyncIO.raiseError(t)
        case IO.Delay(thunk, _) => SyncIO.delay(thunk()).map(Right(_))
        case IO.RealTime => SyncIO.realTime.map(Right(_))
        case IO.Monotonic => SyncIO.monotonic.map(Right(_))

        case IO.Map(ioe, f, _) =>
          interpret(ioe).map {
            case Left(_) => Left(io)
            case Right(a) => Right(f(a))
          }

        case IO.FlatMap(ioe, f, _) =>
          interpret(ioe).flatMap {
            case Left(_) => SyncIO.pure(Left(io))
            case Right(a) => interpret(f(a))
          }

        case IO.Attempt(ioe) =>
          interpret(ioe)
            .map {
              case Left(_) => Left(io)
              case Right(a) => Right(a.asRight[Throwable])
            }
            .handleError(t => Right(t.asLeft[IO[B]]))

        case IO.HandleErrorWith(ioe, f, _) =>
          interpret(ioe)
            .map {
              case Left(_) => Left(io)
              case Right(a) => Right(a)
            }
            .handleErrorWith(t => interpret(f(t)))

        case _ => SyncIO.pure(Left(io))
      }

    interpret(this)
  }

  /**
   * Evaluates the current `IO` in an infinite loop, terminating only on error or cancelation.
   *
   * {{{
   *   IO.println("Hello, World!").foreverM    // continues printing forever
   * }}}
   */
  def foreverM: IO[Nothing] = IO.asyncForIO.foreverM[A, Nothing](this)

  def whileM[G[_]: Alternative, B >: A](p: IO[Boolean]): IO[G[B]] =
    Monad[IO].whileM[G, B](p)(this)

  def whileM_(p: IO[Boolean]): IO[Unit] = Monad[IO].whileM_(p)(this)

  def untilM[G[_]: Alternative, B >: A](cond: => IO[Boolean]): IO[G[B]] =
    Monad[IO].untilM[G, B](this)(cond)

  def untilM_(cond: => IO[Boolean]): IO[Unit] = Monad[IO].untilM_(this)(cond)

  def iterateWhile(p: A => Boolean): IO[A] = Monad[IO].iterateWhile(this)(p)

  def iterateUntil(p: A => Boolean): IO[A] = Monad[IO].iterateUntil(this)(p)
}

private[effect] trait IOLowPriorityImplicits {

  implicit def showForIONoPure[A]: Show[IO[A]] =
    Show.show(_ => "IO(...)")

  implicit def semigroupForIO[A: Semigroup]: Semigroup[IO[A]] =
    new IOSemigroup[A]

  protected class IOSemigroup[A](implicit val A: Semigroup[A]) extends Semigroup[IO[A]] {
    def combine(left: IO[A], right: IO[A]) =
      left.flatMap(l => right.map(r => l |+| r))
  }
}

object IO extends IOCompanionPlatform with IOLowPriorityImplicits {

  /**
   * Newtype encoding for an `IO` datatype that has a `cats.Applicative` capable of doing
   * parallel processing in `ap` and `map2`, needed for implementing `cats.Parallel`.
   *
   * Helpers are provided for converting back and forth in `Par.apply` for wrapping any `IO`
   * value and `Par.unwrap` for unwrapping.
   *
   * The encoding is based on the "newtypes" project by Alexander Konovalov, chosen because it's
   * devoid of boxing issues and a good choice until opaque types will land in Scala.
   */
  type Par[A] = ParallelF[IO, A]

  // constructors

  /**
   * Suspends a synchronous side effect in `IO`.
   *
   * Alias for `IO.delay(body)`.
   */
  def apply[A](thunk: => A): IO[A] = {
    val fn = Thunk.asFunction0(thunk)
    Delay(fn, Tracing.calculateTracingEvent(fn))
  }

  /**
   * Suspends a synchronous side effect in `IO`.
   *
   * Any exceptions thrown by the effect will be caught and sequenced into the `IO`.
   */
  def delay[A](thunk: => A): IO[A] = apply(thunk)

  /**
   * Suspends a synchronous side effect which produces an `IO` in `IO`.
   *
   * This is useful for trampolining (i.e. when the side effect is conceptually the allocation
   * of a stack frame). Any exceptions thrown by the side effect will be caught and sequenced
   * into the `IO`.
   */
  def defer[A](thunk: => IO[A]): IO[A] =
    delay(thunk).flatten

  def async[A](k: (Either[Throwable, A] => Unit) => IO[Option[IO[Unit]]]): IO[A] = {
    val body = new Cont[IO, A, A] {
      def apply[G[_]](implicit G: MonadCancel[G, Throwable]) = { (resume, get, lift) =>
        G.uncancelable { poll =>
          lift(k(resume)) flatMap {
            case Some(fin) => G.onCancel(poll(get), lift(fin))
            case None => poll(get)
          }
        }
      }
    }

    IOCont(body, Tracing.calculateTracingEvent(k))
  }

  /**
   * Suspends an asynchronous side effect in `IO`.
   *
   * The given function will be invoked during evaluation of the `IO` to "schedule" the
   * asynchronous callback, where the callback is the parameter passed to that function. Only
   * the ''first'' invocation of the callback will be effective! All subsequent invocations will
   * be silently dropped.
   *
   * As a quick example, you can use this function to perform a parallel computation given an
   * `ExecutorService`:
   *
   * {{{
   * def fork[A](body: => A, exc: ExecutorService): IO[A] =
   *   IO async_ { cb =>
   *     exc.execute(new Runnable {
   *       def run() =
   *         try cb(Right(body)) catch { case NonFatal(t) => cb(Left(t)) }
   *     })
   *   }
   * }}}
   *
   * The `fork` function will do exactly what it sounds like: take a thunk and an
   * `ExecutorService` and run that thunk on the thread pool. Or rather, it will produce an `IO`
   * which will do those things when run; it does *not* schedule the thunk until the resulting
   * `IO` is run! Note that there is no thread blocking in this implementation; the resulting
   * `IO` encapsulates the callback in a pure and monadic fashion without using threads.
   *
   * This function can be thought of as a safer, lexically-constrained version of `Promise`,
   * where `IO` is like a safer, lazy version of `Future`.
   *
   * @see
   *   [[async]]
   */
  def async_[A](k: (Either[Throwable, A] => Unit) => Unit): IO[A] = {
    val body = new Cont[IO, A, A] {
      def apply[G[_]](implicit G: MonadCancel[G, Throwable]) = { (resume, get, lift) =>
        G.uncancelable { poll => lift(IO.delay(k(resume))).flatMap(_ => poll(get)) }
      }
    }

    IOCont(body, Tracing.calculateTracingEvent(k))
  }

  def canceled: IO[Unit] = Canceled

  def cede: IO[Unit] = Cede

  /**
   * This is a low-level API which is meant for implementors, please use `background`, `start`,
   * `async`, or `Deferred` instead, depending on the use case
   */
  def cont[K, R](body: Cont[IO, K, R]): IO[R] =
    IOCont[K, R](body, Tracing.calculateTracingEvent(body))

  def executionContext: IO[ExecutionContext] = ReadEC

  def monotonic: IO[FiniteDuration] = Monotonic

  /**
   * A non-terminating `IO`, alias for `async(_ => ())`.
   */
  def never[A]: IO[A] = _never

  /**
   * An IO that contains an empty Option.
   *
   * @see
   *   [[some]] for the non-empty Option variant
   */
  def none[A]: IO[Option[A]] = pure(None)

  /**
   * An IO that contains some Option of the given value.
   *
   * @see
   *   [[none]] for the empty Option variant
   */
  def some[A](a: A): IO[Option[A]] = pure(Some(a))

  /**
   * Like `Parallel.parTraverse`, but limits the degree of parallelism.
   */
  def parTraverseN[T[_]: Traverse, A, B](n: Int)(ta: T[A])(f: A => IO[B]): IO[T[B]] =
    _asyncForIO.parTraverseN(n)(ta)(f)

  /**
   * Like `Parallel.parSequence`, but limits the degree of parallelism.
   */
  def parSequenceN[T[_]: Traverse, A](n: Int)(tma: T[IO[A]]): IO[T[A]] =
    _asyncForIO.parSequenceN(n)(tma)

  /**
   * Lifts a pure value into `IO`.
   *
   * This should ''only'' be used if the value in question has "already" been computed! In other
   * words, something like `IO.pure(readLine)` is most definitely not the right thing to do!
   * However, `IO.pure(42)` is correct and will be more efficient (when evaluated) than
   * `IO(42)`, due to avoiding the allocation of extra thunks.
   */
  def pure[A](value: A): IO[A] = Pure(value)

  /**
   * Constructs an `IO` which sequences the specified exception.
   *
   * If this `IO` is run using `unsafeRunSync` or `unsafeRunTimed`, the exception will be
   * thrown. This exception can be "caught" (or rather, materialized into value-space) using the
   * `attempt` method.
   *
   * @see
   *   [[IO#attempt]]
   */
  def raiseError[A](t: Throwable): IO[A] = Error(t)

  def realTime: IO[FiniteDuration] = RealTime

  /**
   * Creates an asynchronous task that on evaluation sleeps for the specified duration, emitting
   * a notification on completion.
   *
   * This is the pure, non-blocking equivalent to:
   *
   *   - `Thread.sleep` (JVM)
   *   - `ScheduledExecutorService.schedule` (JVM)
   *   - `setTimeout` (JavaScript)
   *
   * You can combine it with `flatMap` to create delayed tasks:
   *
   * {{{
   *   val timeout = IO.sleep(10.seconds).flatMap { _ =>
   *     IO.raiseError(new TimeoutException)
   *   }
   * }}}
   *
   * The created task is cancelable and so it can be used safely in race conditions without
   * resource leakage.
   *
   * @param duration
   *   is the time span to wait before emitting the tick
   *
   * @return
   *   a new asynchronous and cancelable `IO` that will sleep for the specified duration and
   *   then finally emit a tick
   */
  def sleep(delay: FiniteDuration): IO[Unit] =
    Sleep(delay)

  def trace: IO[Trace] =
    IOTrace

  def uncancelable[A](body: Poll[IO] => IO[A]): IO[A] =
    Uncancelable(body, Tracing.calculateTracingEvent(body))

  private[this] val _unit: IO[Unit] = Pure(())

  /**
   * Alias for `IO.pure(())`.
   */
  def unit: IO[Unit] = _unit

  // utilities

  def stub: IO[Nothing] = {
    val e = new NotImplementedError("This IO is not implemented")
    raiseError(e)
  }

  def bothOutcome[A, B](left: IO[A], right: IO[B]): IO[(OutcomeIO[A], OutcomeIO[B])] =
    left.bothOutcome(right)

  def both[A, B](left: IO[A], right: IO[B]): IO[(A, B)] =
    asyncForIO.both(left, right)

  /**
   * Constructs an `IO` which evaluates the given `Future` and produces the result (or failure).
   *
   * Because `Future` eagerly evaluates, as well as because it memoizes, this function takes its
   * parameter as an `IO`, which could be lazily evaluated. If this laziness is appropriately
   * threaded back to the definition site of the `Future`, it ensures that the computation is
   * fully managed by `IO` and thus referentially transparent.
   *
   * Example:
   *
   * {{{
   *   // Lazy evaluation, equivalent with by-name params
   *   IO.fromFuture(IO(f))
   *
   *   // Eager evaluation, for pure futures
   *   IO.fromFuture(IO.pure(f))
   * }}}
   *
   * Roughly speaking, the following identities hold:
   *
   * {{{
   * IO.fromFuture(IO(f)).unsafeToFuture() === f // true-ish (except for memoization)
   * IO.fromFuture(IO(ioa.unsafeToFuture())) === ioa // true
   * }}}
   *
   * @see
   *   [[IO#unsafeToFuture]]
   */
  def fromFuture[A](fut: IO[Future[A]]): IO[A] =
    asyncForIO.fromFuture(fut)

  /**
   * Run two IO tasks concurrently, and return the first to finish, either in success or error.
   * The loser of the race is canceled.
   *
   * The two tasks are executed in parallel, the winner being the first that signals a result.
   *
   * As an example see [[IO.timeout]] and [[IO.timeoutTo]]
   *
   * Also see [[racePair]] for a version that does not cancel the loser automatically on
   * successful results.
   *
   * @param lh
   *   is the "left" task participating in the race
   * @param rh
   *   is the "right" task participating in the race
   */
  def race[A, B](left: IO[A], right: IO[B]): IO[Either[A, B]] =
    asyncForIO.race(left, right)

  /**
   * Run two IO tasks concurrently, and returns a pair containing both the winner's successful
   * value and the loser represented as a still-unfinished task.
   *
   * If the first task completes in error, then the result will complete in error, the other
   * task being canceled.
   *
   * On usage the user has the option of canceling the losing task, this being equivalent with
   * plain [[race]]:
   *
   * {{{
   *   val ioA: IO[A] = ???
   *   val ioB: IO[B] = ???
   *
   *   IO.racePair(ioA, ioB).flatMap {
   *     case Left((a, fiberB)) =>
   *       fiberB.cancel.map(_ => a)
   *     case Right((fiberA, b)) =>
   *       fiberA.cancel.map(_ => b)
   *   }
   * }}}
   *
   * See [[race]] for a simpler version that cancels the loser immediately.
   *
   * @param lh
   *   is the "left" task participating in the race
   * @param rh
   *   is the "right" task participating in the race
   */
  def racePair[A, B](
      left: IO[A],
      right: IO[B]): IO[Either[(OutcomeIO[A], FiberIO[B]), (FiberIO[A], OutcomeIO[B])]] =
    RacePair(left, right)

  def ref[A](a: A): IO[Ref[IO, A]] = IO(Ref.unsafe(a))

  def deferred[A]: IO[Deferred[IO, A]] = IO(Deferred.unsafe)

  def bracketFull[A, B](acquire: Poll[IO] => IO[A])(use: A => IO[B])(
      release: (A, OutcomeIO[B]) => IO[Unit]): IO[B] =
    IO.uncancelable { poll =>
      acquire(poll).flatMap { a => IO.defer(poll(use(a))).guaranteeCase(release(a, _)) }
    }

  /*
   * Produce a value that is guaranteed to be unique ie
   * (IO.unique, IO.unique).mapN(_ =!= _)
   */
  def unique: IO[Unique.Token] = _asyncForIO.unique

  /**
   * Returns the given argument if `cond` is true, otherwise `IO.Unit`
   *
   * @see
   *   [[IO.unlessA]] for the inverse
   * @see
   *   [[IO.raiseWhen]] for conditionally raising an error
   */
  def whenA(cond: Boolean)(action: => IO[Unit]): IO[Unit] =
    Applicative[IO].whenA(cond)(action)

  /**
   * Returns the given argument if `cond` is false, otherwise `IO.Unit`
   *
   * @see
   *   [[IO.whenA]] for the inverse
   * @see
   *   [[IO.raiseWhen]] for conditionally raising an error
   */
  def unlessA(cond: Boolean)(action: => IO[Unit]): IO[Unit] =
    Applicative[IO].unlessA(cond)(action)

  /**
   * Returns `raiseError` when the `cond` is true, otherwise `IO.unit`
   *
   * @example
   *   {{{ val tooMany = 5 val x: Int = ??? IO.raiseWhen(x >= tooMany)(new
   *   IllegalArgumentException("Too many")) }}}
   */
  def raiseWhen(cond: Boolean)(e: => Throwable): IO[Unit] =
    IO.whenA(cond)(IO.raiseError(e))

  /**
   * Returns `raiseError` when `cond` is false, otherwise IO.unit
   *
   * @example
   *   {{{ val tooMany = 5 val x: Int = ??? IO.raiseUnless(x < tooMany)(new
   *   IllegalArgumentException("Too many")) }}}
   */
  def raiseUnless(cond: Boolean)(e: => Throwable): IO[Unit] =
    IO.unlessA(cond)(IO.raiseError(e))

  /**
   * Reads a line as a string from the standard input using the platform's default charset, as
   * per `java.nio.charset.Charset.defaultCharset()`.
   *
   * The effect can raise a `java.io.EOFException` if no input has been consumed before the EOF
   * is observed. This should never happen with the standard input, unless it has been replaced
   * with a finite `java.io.InputStream` through `java.lang.System#setIn` or similar.
   *
   * @see
   *   `cats.effect.std.Console#readLineWithCharset` for reading using a custom
   *   `java.nio.charset.Charset`
   *
   * @return
   *   an IO effect that describes reading the user's input from the standard input as a string
   */
  def readLine: IO[String] =
    Console[IO].readLine

  /**
   * Prints a value to the standard output using the implicit `cats.Show` instance.
   *
   * @see
   *   `cats.effect.std.Console` for more standard input, output and error operations
   *
   * @param a
   *   value to be printed to the standard output
   */
  def print[A](a: A)(implicit S: Show[A] = Show.fromToString[A]): IO[Unit] =
    Console[IO].print(a)

  /**
   * Prints a value to the standard output followed by a new line using the implicit `cats.Show`
   * instance.
   *
   * @see
   *   `cats.effect.std.Console` for more standard input, output and error operations
   *
   * @param a
   *   value to be printed to the standard output
   */
  def println[A](a: A)(implicit S: Show[A] = Show.fromToString[A]): IO[Unit] =
    Console[IO].println(a)

  /**
   * Lifts an `Eval` into `IO`.
   *
   * This function will preserve the evaluation semantics of any actions that are lifted into
   * the pure `IO`. Eager `Eval` instances will be converted into thunk-less `IO` (i.e. eager
   * `IO`), while lazy eval and memoized will be executed as such.
   */
  def eval[A](fa: Eval[A]): IO[A] =
    fa match {
      case Now(a) => pure(a)
      case notNow => apply(notNow.value)
    }

  /**
   * Lifts an `Option[A]` into the `IO[A]` context, raising the throwable if the option is
   * empty.
   */
  def fromOption[A](o: Option[A])(orElse: => Throwable): IO[A] =
    o match {
      case None => raiseError(orElse)
      case Some(value) => pure(value)
    }

  /**
   * Lifts an `Either[Throwable, A]` into the `IO[A]` context, raising the throwable if it
   * exists.
   */
  def fromEither[A](e: Either[Throwable, A]): IO[A] =
    e match {
      case Right(a) => pure(a)
      case Left(err) => raiseError(err)
    }

  /**
   * Lifts an `Try[A]` into the `IO[A]` context, raising the throwable if it exists.
   */
  def fromTry[A](t: Try[A]): IO[A] =
    t match {
      case Success(a) => pure(a)
      case Failure(err) => raiseError(err)
    }

  // instances

  implicit def showForIO[A: Show]: Show[IO[A]] =
    Show.show {
      case Pure(a) => s"IO(${a.show})"
      case _ => "IO(...)"
    }

  implicit def monoidForIO[A: Monoid]: Monoid[IO[A]] =
    new IOMonoid[A]

  protected class IOMonoid[A](override implicit val A: Monoid[A])
      extends IOSemigroup[A]
      with Monoid[IO[A]] {
    def empty = IO.pure(A.empty)
  }

  implicit val semigroupKForIO: SemigroupK[IO] =
    new IOSemigroupK

  protected class IOSemigroupK extends SemigroupK[IO] {
    final override def combineK[A](a: IO[A], b: IO[A]): IO[A] =
      a.handleErrorWith(_ => b)
  }

  implicit def alignForIO: Align[IO] = _alignForIO

  private[this] val _alignForIO = new Align[IO] {
    def align[A, B](fa: IO[A], fb: IO[B]): IO[Ior[A, B]] =
      alignWith(fa, fb)(identity)

    override def alignWith[A, B, C](fa: IO[A], fb: IO[B])(f: Ior[A, B] => C): IO[C] =
      fa.redeemWith(
        t => fb.redeemWith(_ => IO.raiseError(t), b => IO.pure(f(Ior.right(b)))),
        a => fb.redeem(_ => f(Ior.left(a)), b => f(Ior.both(a, b)))
      )

    def functor: Functor[IO] = Functor[IO]
  }

  private[this] val _asyncForIO: kernel.Async[IO] = new kernel.Async[IO]
    with StackSafeMonad[IO] {

    override def async[A](k: (Either[Throwable, A] => Unit) => IO[Option[IO[Unit]]]): IO[A] =
      IO.async(k)

    override def async_[A](k: (Either[Throwable, A] => Unit) => Unit): IO[A] =
      IO.async_(k)

    override def as[A, B](ioa: IO[A], b: B): IO[B] =
      ioa.as(b)

    override def attempt[A](ioa: IO[A]): IO[Either[Throwable, A]] =
      ioa.attempt

    def forceR[A, B](left: IO[A])(right: IO[B]): IO[B] =
      left.forceR(right)

    def pure[A](x: A): IO[A] =
      IO.pure(x)

    override def guarantee[A](fa: IO[A], fin: IO[Unit]): IO[A] =
      fa.guarantee(fin)

    override def guaranteeCase[A](fa: IO[A])(fin: OutcomeIO[A] => IO[Unit]): IO[A] =
      fa.guaranteeCase(fin)

    override def handleError[A](fa: IO[A])(f: Throwable => A): IO[A] =
      fa.handleError(f)

    override def timeout[A](fa: IO[A], duration: FiniteDuration)(
        implicit ev: TimeoutException <:< Throwable): IO[A] = {
      fa.timeout(duration)
    }

    def handleErrorWith[A](fa: IO[A])(f: Throwable => IO[A]): IO[A] =
      fa.handleErrorWith(f)

    def raiseError[A](e: Throwable): IO[A] =
      IO.raiseError(e)

    def cont[K, R](body: Cont[IO, K, R]): IO[R] = IO.cont(body)

    def evalOn[A](fa: IO[A], ec: ExecutionContext): IO[A] =
      fa.evalOn(ec)

    val executionContext: IO[ExecutionContext] =
      IO.executionContext

    def onCancel[A](ioa: IO[A], fin: IO[Unit]): IO[A] =
      ioa.onCancel(fin)

    override def bracketFull[A, B](acquire: Poll[IO] => IO[A])(use: A => IO[B])(
        release: (A, OutcomeIO[B]) => IO[Unit]): IO[B] =
      IO.bracketFull(acquire)(use)(release)

    val monotonic: IO[FiniteDuration] = IO.monotonic

    val realTime: IO[FiniteDuration] = IO.realTime

    def sleep(time: FiniteDuration): IO[Unit] =
      IO.sleep(time)

    def canceled: IO[Unit] =
      IO.canceled

    def cede: IO[Unit] = IO.cede

    override def productL[A, B](left: IO[A])(right: IO[B]): IO[A] =
      left.productL(right)

    override def productR[A, B](left: IO[A])(right: IO[B]): IO[B] =
      left.productR(right)

    override def replicateA[A](n: Int, fa: IO[A]): IO[List[A]] =
      fa.replicateA(n)

    def start[A](fa: IO[A]): IO[FiberIO[A]] =
      fa.start

    def uncancelable[A](body: Poll[IO] => IO[A]): IO[A] =
      IO.uncancelable(body)

    override def map[A, B](fa: IO[A])(f: A => B): IO[B] =
      fa.map(f)

    def flatMap[A, B](fa: IO[A])(f: A => IO[B]): IO[B] =
      fa.flatMap(f)

    override def delay[A](thunk: => A): IO[A] = IO(thunk)

    override def blocking[A](thunk: => A): IO[A] = IO.blocking(thunk)

    override def interruptible[A](thunk: => A): IO[A] = IO.interruptible(thunk)

    override def interruptibleMany[A](thunk: => A): IO[A] = IO.interruptibleMany(thunk)

    def suspend[A](hint: Sync.Type)(thunk: => A): IO[A] =
      IO.suspend(hint)(thunk)

    override def void[A](ioa: IO[A]): IO[Unit] = ioa.void

    override def redeem[A, B](fa: IO[A])(recover: Throwable => B, f: A => B): IO[B] =
      fa.redeem(recover, f)

    override def redeemWith[A, B](
        fa: IO[A])(recover: Throwable => IO[B], bind: A => IO[B]): IO[B] =
      fa.redeemWith(recover, bind)

    override def ref[A](a: A): IO[Ref[IO, A]] = IO.ref(a)

    override def deferred[A]: IO[Deferred[IO, A]] = IO.deferred

    override def map2Eval[A, B, C](fa: IO[A], fb: Eval[IO[B]])(fn: (A, B) => C): Eval[IO[C]] =
      Eval.now(
        for {
          a <- fa
          b <- fb.value
        } yield fn(a, b)
      )
  }

  implicit def asyncForIO: kernel.Async[IO] = _asyncForIO

  private[this] val _parallelForIO: Parallel.Aux[IO, Par] =
    spawn.parallelForGenSpawn[IO, Throwable]

  implicit def parallelForIO: Parallel.Aux[IO, Par] = _parallelForIO

  implicit val consoleForIO: Console[IO] =
    Console.make

  // This is cached as a val to save allocations, but it uses ops from the Async
  // instance which is also cached as a val, and therefore needs to appear
  // later in the file
  private[this] val _never: IO[Nothing] = asyncForIO.never

  // implementations

  private[effect] final case class Pure[+A](value: A) extends IO[A] {
    def tag = 0
    override def toString: String = s"IO($value)"
  }

  private[effect] final case class Error(t: Throwable) extends IO[Nothing] {
    def tag = 1
  }

  private[effect] final case class Delay[+A](thunk: () => A, event: TracingEvent)
      extends IO[A] {
    def tag = 2
  }

  private[effect] case object RealTime extends IO[FiniteDuration] {
    def tag = 3
  }

  private[effect] case object Monotonic extends IO[FiniteDuration] {
    def tag = 4
  }

  private[effect] case object ReadEC extends IO[ExecutionContext] {
    def tag = 5
  }

  private[effect] final case class Map[E, +A](ioe: IO[E], f: E => A, event: TracingEvent)
      extends IO[A] {
    def tag = 6
  }

  private[effect] final case class FlatMap[E, +A](
      ioe: IO[E],
      f: E => IO[A],
      event: TracingEvent)
      extends IO[A] {
    def tag = 7
  }

  private[effect] final case class Attempt[+A](ioa: IO[A]) extends IO[Either[Throwable, A]] {
    def tag = 8
  }

  private[effect] final case class HandleErrorWith[+A](
      ioa: IO[A],
      f: Throwable => IO[A],
      event: TracingEvent)
      extends IO[A] {
    def tag = 9
  }

  private[effect] case object Canceled extends IO[Unit] {
    def tag = 10
  }

  private[effect] final case class OnCancel[+A](ioa: IO[A], fin: IO[Unit]) extends IO[A] {
    def tag = 11
  }

  private[effect] final case class Uncancelable[+A](
      body: Poll[IO] => IO[A],
      event: TracingEvent)
      extends IO[A] {
    def tag = 12
  }
  private[effect] object Uncancelable {
    // INTERNAL, it's only created by the runloop itself during the execution of `Uncancelable`
    final case class UnmaskRunLoop[+A](ioa: IO[A], id: Int) extends IO[A] {
      def tag = 13
    }
  }

  // Low level construction that powers `async`
  private[effect] final case class IOCont[K, R](body: Cont[IO, K, R], event: TracingEvent)
      extends IO[R] {
    def tag = 14
  }
  private[effect] object IOCont {
    // INTERNAL, it's only created by the runloop itself during the execution of `IOCont`
    final case class Get[A](state: ContState) extends IO[A] {
      def tag = 15
    }
  }

  private[effect] case object Cede extends IO[Unit] {
    def tag = 16
  }

  private[effect] final case class Start[A](ioa: IO[A]) extends IO[FiberIO[A]] {
    def tag = 17
  }

  private[effect] final case class RacePair[A, B](ioa: IO[A], iob: IO[B])
      extends IO[Either[(OutcomeIO[A], FiberIO[B]), (FiberIO[A], OutcomeIO[B])]] {
    def tag = 18
  }

  private[effect] final case class Sleep(delay: FiniteDuration) extends IO[Unit] {
    def tag = 19
  }

  private[effect] final case class EvalOn[+A](ioa: IO[A], ec: ExecutionContext) extends IO[A] {
    def tag = 20
  }

  private[effect] final case class Blocking[+A](
      hint: Sync.Type,
      thunk: () => A,
      event: TracingEvent)
      extends IO[A] {
    def tag = 21
  }

  private[effect] final case class Local[+A](f: IOLocalState => (IOLocalState, A))
      extends IO[A] {
    def tag = 22
  }

  private[effect] case object IOTrace extends IO[Trace] {
    def tag = 23
  }

  // INTERNAL, only created by the runloop itself as the terminal state of several operations
  private[effect] case object EndFiber extends IO[Nothing] {
    def tag = -1
  }

}<|MERGE_RESOLUTION|>--- conflicted
+++ resolved
@@ -562,44 +562,30 @@
    * Returns an IO that either completes with the result of the source within the specified time
    * `duration` or otherwise raises a `TimeoutException`.
    *
-<<<<<<< HEAD
    * The source is canceled in the event that it takes longer than
    * the specified time duration to complete. Once the source has been
    * successfully canceled (and has completed its finalizers), the
    * `TimeoutException` will be raised. If the source is uncancelable,
    * the resulting effect will wait for it to complete before raising
    * the exception.
-=======
-   * The source is canceled in the event that it takes longer than the specified time duration
-   * to complete.
->>>>>>> dc84203e
    *
    * @param duration
    *   is the time span for which we wait for the source to complete; in the event that the
    *   specified time has passed without the source completing, a `TimeoutException` is raised
    */
   def timeout[A2 >: A](duration: FiniteDuration): IO[A2] =
-<<<<<<< HEAD
-    Temporal[IO].timeout(this, duration)
-=======
     timeoutTo(duration, IO.defer(IO.raiseError(new TimeoutException(duration.toString))))
->>>>>>> dc84203e
 
   /**
    * Returns an IO that either completes with the result of the source within the specified time
    * `duration` or otherwise evaluates the `fallback`.
    *
-<<<<<<< HEAD
    * The source is canceled in the event that it takes longer than
    * the specified time duration to complete. Once the source has been
    * successfully canceled (and has completed its finalizers), the
    * fallback will be sequenced. If the source is uncancelable,
    * the resulting effect will wait for it to complete before evaluating
    * the fallback.
-=======
-   * The source is canceled in the event that it takes longer than the `FiniteDuration` to
-   * complete, the evaluation of the fallback happening immediately after that.
->>>>>>> dc84203e
    *
    * @param duration
    *   is the time span for which we wait for the source to complete; in the event that the
@@ -609,7 +595,10 @@
    *   is the task evaluated after the duration has passed and the source canceled
    */
   def timeoutTo[A2 >: A](duration: FiniteDuration, fallback: IO[A2]): IO[A2] =
-    Temporal[IO].timeoutTo(this, duration, fallback)
+    race(IO.sleep(duration)).flatMap {
+      case Right(_) => fallback
+      case Left(value) => IO.pure(value)
+    }
 
   /**
    * Returns an IO that either completes with the result of the source within
