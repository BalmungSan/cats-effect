--- conflicted
+++ resolved
@@ -969,58 +969,8 @@
    * @param limit
    *   The maximum number of stages to evaluate prior to forcibly yielding to `IO`
    */
-<<<<<<< HEAD
   def syncStep(limit: Int): SyncIO[Either[IO[A], A]] =
     IO.asyncForIO.syncStep[SyncIO, A](this, limit)
-=======
-  def syncStep: SyncIO[Either[IO[A], A]] = {
-    def interpret[B](io: IO[B]): SyncIO[Either[IO[B], B]] =
-      io match {
-        case IO.Pure(a) => SyncIO.pure(Right(a))
-        case IO.Error(t) => SyncIO.raiseError(t)
-        case IO.Delay(thunk, _) => SyncIO.delay(thunk()).map(Right(_))
-        case IO.RealTime => SyncIO.realTime.map(Right(_))
-        case IO.Monotonic => SyncIO.monotonic.map(Right(_))
-
-        case IO.Map(ioe, f, _) =>
-          interpret(ioe).map {
-            case Left(io) => Left(io.map(f))
-            case Right(a) => Right(f(a))
-          }
-
-        case IO.FlatMap(ioe, f, _) =>
-          interpret(ioe).flatMap {
-            case Left(io) => SyncIO.pure(Left(io.flatMap(f)))
-            case Right(a) => interpret(f(a))
-          }
-
-        case IO.Attempt(ioe) =>
-          interpret(ioe)
-            .map {
-              case Left(io) => Left(io.attempt)
-              case Right(a) => Right(a.asRight[Throwable])
-            }
-            .handleError(t => Right(t.asLeft[IO[B]]))
-
-        case IO.HandleErrorWith(ioe, f, _) =>
-          interpret(ioe)
-            .map {
-              case Left(io) => Left(io.handleErrorWith(f))
-              case Right(a) => Right(a)
-            }
-            .handleErrorWith(t => interpret(f(t)))
-
-        case IO.Uncancelable(body, _) =>
-          interpret(body(new Poll[IO] {
-            def apply[A](ioa: IO[A]): IO[A] = ioa
-          }))
-
-        case _ => SyncIO.pure(Left(io))
-      }
-
-    interpret(this)
-  }
->>>>>>> 3b7a8275
 
   /**
    * Evaluates the current `IO` in an infinite loop, terminating only on error or cancelation.
@@ -2011,6 +1961,12 @@
             }
             .handleErrorWith(t => interpret(f(t), limit - 1))
 
+        case IO.Uncancelable(body, _) =>
+          val ioa = body(new Poll[IO] {
+            def apply[A](ioa: IO[A]): IO[A] = ioa
+          })
+          interpret(ioa, limit - 1)
+
         case _ => G.pure(Left(io))
       }
     }
