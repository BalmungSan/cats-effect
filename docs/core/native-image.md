--- conflicted
+++ resolved
@@ -33,11 +33,7 @@
 
 lazy val root = (project in file(".")).enablePlugins(NativeImagePlugin).settings(
   name                := "cats-effect-3-hello-world",
-<<<<<<< HEAD
-  libraryDependencies += "org.typelevel" %% "cats-effect" % "3.4.11",
-=======
   libraryDependencies += "org.typelevel" %% "cats-effect" % "3.5.0",
->>>>>>> 8c400495
   Compile / mainClass := Some("com.example.Main"),
   nativeImageOptions  += "--no-fallback",
   nativeImageVersion  := "22.1.0" // It should be at least version 21.0.0
