/*
 * Copyright 2020 Typelevel
 *
 * Licensed under the Apache License, Version 2.0 (the "License");
 * you may not use this file except in compliance with the License.
 * You may obtain a copy of the License at
 *
 *     http://www.apache.org/licenses/LICENSE-2.0
 *
 * Unless required by applicable law or agreed to in writing, software
 * distributed under the License is distributed on an "AS IS" BASIS,
 * WITHOUT WARRANTIES OR CONDITIONS OF ANY KIND, either express or implied.
 * See the License for the specific language governing permissions and
 * limitations under the License.
 */

package cats.effect.testkit

import cats.{Applicative, ApplicativeError, Eq, Monad, MonadError}
import cats.effect.kernel._
import cats.implicits._

import org.scalacheck.{Arbitrary, Cogen, Gen}, Arbitrary.arbitrary

import scala.collection.immutable.SortedMap
import scala.concurrent.ExecutionContext
import scala.concurrent.duration.FiniteDuration

trait GenK[F[_]] {
  def apply[A: Arbitrary: Cogen]: Gen[F[A]]
}

// Generators for * -> * kinded types
trait Generators1[F[_]] {
  protected val maxDepth: Int = 10

  //todo: uniqueness based on... names, I guess. Have to solve the diamond problem somehow

  //Generators of base cases, with no recursion
  protected def baseGen[A: Arbitrary: Cogen]: List[(String, Gen[F[A]])]

  //Only recursive generators - the argument is a generator of the next level of depth
  protected def recursiveGen[A: Arbitrary: Cogen](deeper: GenK[F]): List[(String, Gen[F[A]])]

  //All generators possible at depth [[depth]]
  private def gen[A: Arbitrary: Cogen](depth: Int): Gen[F[A]] = {
    val genK: GenK[F] = new GenK[F] {
      def apply[B: Arbitrary: Cogen]: Gen[F[B]] = Gen.delay(gen(depth + 1))
    }

    val gens =
      if (depth > maxDepth) baseGen[A]
      else baseGen[A] ++ recursiveGen[A](genK)

    Gen.oneOf(SortedMap(gens: _*).map(_._2)).flatMap(identity)
  }

  //All generators possible at depth 0 - the only public method
  def generators[A: Arbitrary: Cogen]: Gen[F[A]] = gen[A](0)
}

//Applicative is the first place that lets us introduce values in the context, if we discount InvariantMonoidal
trait ApplicativeGenerators[F[_]] extends Generators1[F] {
  implicit val F: Applicative[F]

  protected def baseGen[A: Arbitrary: Cogen]: List[(String, Gen[F[A]])] =
    List("pure" -> genPure[A])

  protected def recursiveGen[A: Arbitrary: Cogen](deeper: GenK[F]): List[(String, Gen[F[A]])] =
    List(
      "map" -> genMap[A](deeper),
      "ap" -> genAp[A](deeper)
    )

  private def genPure[A: Arbitrary]: Gen[F[A]] =
    arbitrary[A].map(_.pure[F])

  private def genMap[A: Arbitrary: Cogen](deeper: GenK[F]): Gen[F[A]] =
    for {
      fa <- deeper[A]
      f <- Arbitrary.arbitrary[A => A]
    } yield F.map(fa)(f)

  private def genAp[A: Arbitrary: Cogen](deeper: GenK[F]): Gen[F[A]] =
    for {
      fa <- deeper[A]
      ff <- deeper[A => A]
    } yield F.ap(ff)(fa)
}

trait MonadGenerators[F[_]] extends ApplicativeGenerators[F] {

  implicit val F: Monad[F]

<<<<<<< HEAD
  override protected def recursiveGen[A: Arbitrary: Cogen](deeper: GenK[F]): List[(String, Gen[F[A]])] =
=======
  override protected def recursiveGen[A: Arbitrary: Cogen](
      deeper: GenK[F]): List[(String, Gen[F[A]])] =
>>>>>>> cade5446
    List(
      "flatMap" -> genFlatMap(deeper)
    ) ++ super.recursiveGen(deeper)

  private def genFlatMap[A: Arbitrary: Cogen](deeper: GenK[F]): Gen[F[A]] =
    for {
      fa <- deeper[A]
      f <- Gen.function1[A, F[A]](deeper[A])
    } yield fa.flatMap(f)
}

trait ApplicativeErrorGenerators[F[_], E] extends ApplicativeGenerators[F] {
  implicit val arbitraryE: Arbitrary[E]
  implicit val cogenE: Cogen[E]

  implicit val F: ApplicativeError[F, E]

  override protected def baseGen[A: Arbitrary: Cogen]: List[(String, Gen[F[A]])] =
    List(
      "raiseError" -> genRaiseError[A]
    ) ++ super.baseGen[A]

<<<<<<< HEAD
  override protected def recursiveGen[A](deeper: GenK[F])(implicit AA: Arbitrary[A],
                                                          AC: Cogen[A]): List[(String, Gen[F[A]])] =
=======
  override protected def recursiveGen[A](
      deeper: GenK[F])(implicit AA: Arbitrary[A], AC: Cogen[A]): List[(String, Gen[F[A]])] =
>>>>>>> cade5446
    List(
      "handleErrorWith" -> genHandleErrorWith[A](deeper)(AA, AC)
    ) ++ super.recursiveGen(deeper)(AA, AC)

  private def genRaiseError[A]: Gen[F[A]] =
    arbitrary[E].map(F.raiseError[A](_))

  private def genHandleErrorWith[A: Arbitrary: Cogen](deeper: GenK[F]): Gen[F[A]] =
    for {
      fa <- deeper[A]
      f <- Gen.function1[E, F[A]](deeper[A])
    } yield F.handleErrorWith(fa)(f)
}

trait MonadErrorGenerators[F[_], E]
    extends MonadGenerators[F]
    with ApplicativeErrorGenerators[F, E] {
  implicit val F: MonadError[F, E]
}

trait ClockGenerators[F[_]] extends ApplicativeGenerators[F] {
  implicit val F: Clock[F]

  implicit protected val arbitraryFD: Arbitrary[FiniteDuration]

  override protected def baseGen[A: Arbitrary: Cogen] =
    List("monotonic" -> genMonotonic[A], "realTime" -> genRealTime[A]) ++ super.baseGen[A]

  private def genMonotonic[A: Arbitrary] =
    arbitrary[A].map(F.monotonic.as(_))

  private def genRealTime[A: Arbitrary] =
    arbitrary[A].map(F.realTime.as(_))
}

trait SyncGenerators[F[_]] extends MonadErrorGenerators[F, Throwable] with ClockGenerators[F] {
  implicit val F: Sync[F]

  override protected def baseGen[A: Arbitrary: Cogen] =
    ("delay" -> arbitrary[A].map(F.delay(_))) :: super.baseGen[A]
}

trait BracketGenerators[F[_], E] extends MonadErrorGenerators[F, E] {
  implicit val F: Bracket[F, E]
  type Case[A] = F.Case[A]
  implicit def cogenCase[A: Cogen]: Cogen[Case[A]]

<<<<<<< HEAD
  override protected def recursiveGen[A: Arbitrary: Cogen](deeper: GenK[F]): List[(String, Gen[F[A]])] =
=======
  override protected def recursiveGen[A: Arbitrary: Cogen](
      deeper: GenK[F]): List[(String, Gen[F[A]])] =
>>>>>>> cade5446
    List(
      "bracketCase" -> genBracketCase[A](deeper)
    ) ++ super.recursiveGen[A](deeper)

  private def genBracketCase[A: Arbitrary: Cogen](deeper: GenK[F]): Gen[F[A]] =
    for {
      acquire <- deeper[A]
      use <- Gen.function1[A, F[A]](deeper[A])
      release <- Gen.function2[A, Case[A], F[Unit]](deeper[Unit])
    } yield F.bracketCase(acquire)(use)(release)
}

trait ConcurrentGenerators[F[_], E] extends MonadErrorGenerators[F, E] {
  implicit val F: Concurrent[F, E]

  override protected def baseGen[A: Arbitrary: Cogen]: List[(String, Gen[F[A]])] =
    List(
      "canceled" -> genCanceled[A],
      "cede" -> genCede[A],
      "never" -> genNever[A]
    ) ++ super.baseGen[A]

<<<<<<< HEAD
  override protected def recursiveGen[A](deeper: GenK[F])(implicit AA: Arbitrary[A],
                                                          AC: Cogen[A]): List[(String, Gen[F[A]])] =
=======
  override protected def recursiveGen[A](
      deeper: GenK[F])(implicit AA: Arbitrary[A], AC: Cogen[A]): List[(String, Gen[F[A]])] =
>>>>>>> cade5446
    List(
      "uncancelable" -> genUncancelable[A](deeper),
      "racePair" -> genRacePair[A](deeper),
      "start" -> genStart[A](deeper),
      "join" -> genJoin[A](deeper)
    ) ++ super.recursiveGen(deeper)(AA, AC)

  private def genCanceled[A: Arbitrary]: Gen[F[A]] =
    arbitrary[A].map(F.canceled.as(_))

  private def genCede[A: Arbitrary]: Gen[F[A]] =
    arbitrary[A].map(F.cede.as(_))

  private def genNever[A]: Gen[F[A]] =
    F.never[A]

  // TODO we can't really use poll :-( since we can't Cogen FunctionK
  private def genUncancelable[A: Arbitrary: Cogen](deeper: GenK[F]): Gen[F[A]] =
    deeper[A].map(pc => F.uncancelable(_ => pc))

  private def genStart[A: Arbitrary](deeper: GenK[F]): Gen[F[A]] =
    deeper[Unit].flatMap(pc => arbitrary[A].map(a => F.start(pc).as(a)))

  private def genJoin[A: Arbitrary: Cogen](deeper: GenK[F]): Gen[F[A]] =
    for {
      fiber <- deeper[A]
      cont <- deeper[Unit]
      a <- arbitrary[A]
    } yield F.start(fiber).flatMap(f => cont >> f.join).as(a)

  private def genRacePair[A: Arbitrary: Cogen](deeper: GenK[F]): Gen[F[A]] =
    for {
      fa <- deeper[A]
      fb <- deeper[A]

      cancel <- arbitrary[Boolean]

      back = F.racePair(fa, fb).flatMap {
        case Left((a, f)) =>
          if (cancel)
            f.cancel.as(a)
          else
            f.join.as(a)

        case Right((f, a)) =>
          if (cancel)
            f.cancel.as(a)
          else
            f.join.as(a)
      }
    } yield back
}

trait TemporalGenerators[F[_], E] extends ConcurrentGenerators[F, E] with ClockGenerators[F] {
  implicit val F: Temporal[F, E]

  override protected def baseGen[A: Arbitrary: Cogen] =
    ("sleep" -> genSleep[A]) :: super.baseGen[A]

  private def genSleep[A: Arbitrary] =
    for {
      t <- arbitraryFD.arbitrary
      a <- arbitrary[A]
    } yield F.sleep(t).as(a)
}

trait AsyncGenerators[F[_]] extends TemporalGenerators[F, Throwable] with SyncGenerators[F] {
  implicit val F: Async[F]

  implicit protected val arbitraryEC: Arbitrary[ExecutionContext]
  implicit protected val cogenFU: Cogen[F[Unit]]

  override protected def recursiveGen[A: Arbitrary: Cogen](deeper: GenK[F]) =
<<<<<<< HEAD
    List("async" -> genAsync[A](deeper), "evalOn" -> genEvalOn[A](deeper)) ++ super.recursiveGen[A](deeper)
=======
    List("async" -> genAsync[A](deeper), "evalOn" -> genEvalOn[A](deeper)) ++ super
      .recursiveGen[A](deeper)
>>>>>>> cade5446

  private def genAsync[A: Arbitrary: Cogen](deeper: GenK[F]) =
    for {
      result <- arbitrary[Either[Throwable, A]]

<<<<<<< HEAD
      fo <- deeper[Option[F[Unit]]](Arbitrary(Gen.option[F[Unit]](deeper[Unit])), Cogen.cogenOption(cogenFU))
=======
      fo <- deeper[Option[F[Unit]]](
        Arbitrary(Gen.option[F[Unit]](deeper[Unit])),
        Cogen.cogenOption(cogenFU))
>>>>>>> cade5446
    } yield F.async[A](k => F.delay(k(result)) >> fo)

  private def genEvalOn[A: Arbitrary: Cogen](deeper: GenK[F]) =
    for {
      fa <- deeper[A]
      ec <- arbitraryEC.arbitrary
    } yield F.evalOn(fa, ec)
}

object ParallelFGenerators {
  implicit def arbitraryParallelF[F[_], A](implicit ArbF: Arbitrary[F[A]]): Arbitrary[ParallelF[F, A]] =
    Arbitrary {
      ArbF.arbitrary.map(f => ParallelF(f))
    }

  implicit def eqParallelF[F[_], A](implicit EqF: Eq[F[A]]): Eq[ParallelF[F, A]] =
    EqF.imap(ParallelF.apply)(ParallelF.value)
}

object OutcomeGenerators {
<<<<<<< HEAD
  def outcomeGenerators[F[_]: Applicative, E: Arbitrary: Cogen] = new ApplicativeErrorGenerators[Outcome[F, E, *], E] {
    val arbitraryE: Arbitrary[E] = implicitly
    val cogenE: Cogen[E] = implicitly
    implicit val F: ApplicativeError[Outcome[F, E, *], E] = Outcome.applicativeError[F, E]

    override protected def baseGen[A: Arbitrary: Cogen]: List[(String, Gen[Outcome[F, E, A]])] =
      List(
        "const(Canceled)" -> Gen.const(Outcome.Canceled[F, E, A]())
      ) ++ super.baseGen[A]
  }

  implicit def arbitraryOutcome[F[_]: Applicative, E: Arbitrary: Cogen, A: Arbitrary: Cogen]
    : Arbitrary[Outcome[F, E, A]] =
=======
  def outcomeGenerators[F[_]: Applicative, E: Arbitrary: Cogen] =
    new ApplicativeErrorGenerators[Outcome[F, E, *], E] {
      val arbitraryE: Arbitrary[E] = implicitly
      val cogenE: Cogen[E] = implicitly
      implicit val F: ApplicativeError[Outcome[F, E, *], E] = Outcome.applicativeError[F, E]

      override protected def baseGen[A: Arbitrary: Cogen]
          : List[(String, Gen[Outcome[F, E, A]])] =
        List(
          "const(Canceled)" -> Gen.const(Outcome.Canceled[F, E, A]())
        ) ++ super.baseGen[A]
    }

  implicit def arbitraryOutcome[F[_]: Applicative, E: Arbitrary: Cogen, A: Arbitrary: Cogen]
      : Arbitrary[Outcome[F, E, A]] =
>>>>>>> cade5446
    Arbitrary {
      outcomeGenerators[F, E].generators[A]
    }

<<<<<<< HEAD
  implicit def cogenOutcome[F[_], E: Cogen, A](implicit A: Cogen[F[A]]): Cogen[Outcome[F, E, A]] =
    Cogen[Option[Either[E, F[A]]]].contramap {
      case Outcome.Canceled()    => None
      case Outcome.Completed(fa) => Some(Right(fa))
      case Outcome.Errored(e)    => Some(Left(e))
=======
  implicit def cogenOutcome[F[_], E: Cogen, A](
      implicit A: Cogen[F[A]]): Cogen[Outcome[F, E, A]] =
    Cogen[Option[Either[E, F[A]]]].contramap {
      case Outcome.Canceled() => None
      case Outcome.Completed(fa) => Some(Right(fa))
      case Outcome.Errored(e) => Some(Left(e))
>>>>>>> cade5446
    }
}<|MERGE_RESOLUTION|>--- conflicted
+++ resolved
@@ -92,12 +92,8 @@
 
   implicit val F: Monad[F]
 
-<<<<<<< HEAD
-  override protected def recursiveGen[A: Arbitrary: Cogen](deeper: GenK[F]): List[(String, Gen[F[A]])] =
-=======
   override protected def recursiveGen[A: Arbitrary: Cogen](
       deeper: GenK[F]): List[(String, Gen[F[A]])] =
->>>>>>> cade5446
     List(
       "flatMap" -> genFlatMap(deeper)
     ) ++ super.recursiveGen(deeper)
@@ -120,13 +116,8 @@
       "raiseError" -> genRaiseError[A]
     ) ++ super.baseGen[A]
 
-<<<<<<< HEAD
-  override protected def recursiveGen[A](deeper: GenK[F])(implicit AA: Arbitrary[A],
-                                                          AC: Cogen[A]): List[(String, Gen[F[A]])] =
-=======
   override protected def recursiveGen[A](
       deeper: GenK[F])(implicit AA: Arbitrary[A], AC: Cogen[A]): List[(String, Gen[F[A]])] =
->>>>>>> cade5446
     List(
       "handleErrorWith" -> genHandleErrorWith[A](deeper)(AA, AC)
     ) ++ super.recursiveGen(deeper)(AA, AC)
@@ -174,12 +165,8 @@
   type Case[A] = F.Case[A]
   implicit def cogenCase[A: Cogen]: Cogen[Case[A]]
 
-<<<<<<< HEAD
-  override protected def recursiveGen[A: Arbitrary: Cogen](deeper: GenK[F]): List[(String, Gen[F[A]])] =
-=======
   override protected def recursiveGen[A: Arbitrary: Cogen](
       deeper: GenK[F]): List[(String, Gen[F[A]])] =
->>>>>>> cade5446
     List(
       "bracketCase" -> genBracketCase[A](deeper)
     ) ++ super.recursiveGen[A](deeper)
@@ -202,13 +189,8 @@
       "never" -> genNever[A]
     ) ++ super.baseGen[A]
 
-<<<<<<< HEAD
-  override protected def recursiveGen[A](deeper: GenK[F])(implicit AA: Arbitrary[A],
-                                                          AC: Cogen[A]): List[(String, Gen[F[A]])] =
-=======
   override protected def recursiveGen[A](
       deeper: GenK[F])(implicit AA: Arbitrary[A], AC: Cogen[A]): List[(String, Gen[F[A]])] =
->>>>>>> cade5446
     List(
       "uncancelable" -> genUncancelable[A](deeper),
       "racePair" -> genRacePair[A](deeper),
@@ -282,24 +264,16 @@
   implicit protected val cogenFU: Cogen[F[Unit]]
 
   override protected def recursiveGen[A: Arbitrary: Cogen](deeper: GenK[F]) =
-<<<<<<< HEAD
-    List("async" -> genAsync[A](deeper), "evalOn" -> genEvalOn[A](deeper)) ++ super.recursiveGen[A](deeper)
-=======
     List("async" -> genAsync[A](deeper), "evalOn" -> genEvalOn[A](deeper)) ++ super
       .recursiveGen[A](deeper)
->>>>>>> cade5446
 
   private def genAsync[A: Arbitrary: Cogen](deeper: GenK[F]) =
     for {
       result <- arbitrary[Either[Throwable, A]]
 
-<<<<<<< HEAD
-      fo <- deeper[Option[F[Unit]]](Arbitrary(Gen.option[F[Unit]](deeper[Unit])), Cogen.cogenOption(cogenFU))
-=======
       fo <- deeper[Option[F[Unit]]](
         Arbitrary(Gen.option[F[Unit]](deeper[Unit])),
         Cogen.cogenOption(cogenFU))
->>>>>>> cade5446
     } yield F.async[A](k => F.delay(k(result)) >> fo)
 
   private def genEvalOn[A: Arbitrary: Cogen](deeper: GenK[F]) =
@@ -310,7 +284,8 @@
 }
 
 object ParallelFGenerators {
-  implicit def arbitraryParallelF[F[_], A](implicit ArbF: Arbitrary[F[A]]): Arbitrary[ParallelF[F, A]] =
+  implicit def arbitraryParallelF[F[_], A](
+      implicit ArbF: Arbitrary[F[A]]): Arbitrary[ParallelF[F, A]] =
     Arbitrary {
       ArbF.arbitrary.map(f => ParallelF(f))
     }
@@ -320,21 +295,6 @@
 }
 
 object OutcomeGenerators {
-<<<<<<< HEAD
-  def outcomeGenerators[F[_]: Applicative, E: Arbitrary: Cogen] = new ApplicativeErrorGenerators[Outcome[F, E, *], E] {
-    val arbitraryE: Arbitrary[E] = implicitly
-    val cogenE: Cogen[E] = implicitly
-    implicit val F: ApplicativeError[Outcome[F, E, *], E] = Outcome.applicativeError[F, E]
-
-    override protected def baseGen[A: Arbitrary: Cogen]: List[(String, Gen[Outcome[F, E, A]])] =
-      List(
-        "const(Canceled)" -> Gen.const(Outcome.Canceled[F, E, A]())
-      ) ++ super.baseGen[A]
-  }
-
-  implicit def arbitraryOutcome[F[_]: Applicative, E: Arbitrary: Cogen, A: Arbitrary: Cogen]
-    : Arbitrary[Outcome[F, E, A]] =
-=======
   def outcomeGenerators[F[_]: Applicative, E: Arbitrary: Cogen] =
     new ApplicativeErrorGenerators[Outcome[F, E, *], E] {
       val arbitraryE: Arbitrary[E] = implicitly
@@ -350,24 +310,15 @@
 
   implicit def arbitraryOutcome[F[_]: Applicative, E: Arbitrary: Cogen, A: Arbitrary: Cogen]
       : Arbitrary[Outcome[F, E, A]] =
->>>>>>> cade5446
     Arbitrary {
       outcomeGenerators[F, E].generators[A]
     }
 
-<<<<<<< HEAD
-  implicit def cogenOutcome[F[_], E: Cogen, A](implicit A: Cogen[F[A]]): Cogen[Outcome[F, E, A]] =
-    Cogen[Option[Either[E, F[A]]]].contramap {
-      case Outcome.Canceled()    => None
-      case Outcome.Completed(fa) => Some(Right(fa))
-      case Outcome.Errored(e)    => Some(Left(e))
-=======
   implicit def cogenOutcome[F[_], E: Cogen, A](
       implicit A: Cogen[F[A]]): Cogen[Outcome[F, E, A]] =
     Cogen[Option[Either[E, F[A]]]].contramap {
       case Outcome.Canceled() => None
       case Outcome.Completed(fa) => Some(Right(fa))
       case Outcome.Errored(e) => Some(Left(e))
->>>>>>> cade5446
     }
 }